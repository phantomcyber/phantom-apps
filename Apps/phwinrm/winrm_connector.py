--- conflicted
+++ resolved
@@ -201,13 +201,10 @@
 
     def _init_session(self, action_result, param=None):
         config = self.get_config()
-<<<<<<< HEAD
         ret_val, default_port = self._validate_integer(action_result, config.get('default_port', 5985), "Default port", True)
         if phantom.is_fail(ret_val):
             return action_result.get_status()
 
-=======
->>>>>>> 69b45644
         default_protocol = config.get('default_protocol', 'http')
         ret_val, default_port = self._validate_integer(
             action_result,
@@ -455,10 +452,6 @@
         if not self._init_session(action_result, param):
             return action_result.get_status()
 
-        ret_val, _ = self._validate_integer(action_result, param.get('filter_port'), "filter_port", True)
-        if phantom.is_fail(ret_val):
-            return action_result.get_status()
-
         command = 'netsh'
         ret_val, filter_data = self._create_filter(action_result, param)
         if phantom.is_fail(ret_val):
@@ -502,14 +495,7 @@
             'localip', 'remoteip',
             'localport', 'remoteport'
         }
-        int_params = {
-            'remote_port', 'local_port'
-        }
         for k, v in six.iteritems(param):
-            if k in int_params:
-                ret_val, _ = self._validate_integer(action_result, v, k, True)
-                if phantom.is_fail(ret_val):
-                    return action_result.get_status()
             if k in valid_params:
                 argument = '"{}"'.format(self._sanitize_string('{}={}'.format(val_map.get(k, k),
                     self._handle_py_ver_compat_for_input_str(v))))
@@ -577,14 +563,7 @@
             'localip', 'remoteip',
             'localport', 'remoteport'
         }
-        int_params = {
-            'remote_port', 'local_port'
-        }
         for k, v in six.iteritems(param):
-            if k in int_params:
-                ret_val, _ = self._validate_integer(action_result, v, k, True)
-                if phantom.is_fail(ret_val):
-                    return action_result.get_status()
             if k in valid_params:
                 argument = '"{}"'.format(self._sanitize_string('{}={}'.format(val_map.get(k, k),
                     self._handle_py_ver_compat_for_input_str(v))))
