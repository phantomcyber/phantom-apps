--- conflicted
+++ resolved
@@ -38,15 +38,12 @@
             input_str = UnicodeDammit(input_str).unicode_markup.encode('utf-8')
     except:
         pass
-<<<<<<< HEAD
-=======
 
     if isinstance(input_str, bytes):
         input_str = input_str.replace(b'\r', b'').replace(b'\n', b'')
     else:
         input_str = input_str.replace('\r', '').replace('\n', '')
 
->>>>>>> 69b45644
     return input_str
 
 
