{
    "appid": "049ce250-202a-4760-a9fc-fd40c8046954",
    "name": "ArcSight ESM",
    "description": "This app implements creating and updating cases on ArcSight",
    "type": "siem",
    "publisher": "Splunk Community",
    "contributors": [
        {
            "name": "Juliya Smith"
        }
    ],
    "package_name": "phantom_arcsight",
    "main_module": "arcsight_connector.py",
<<<<<<< HEAD
    "app_version": "2.0.0   ",
=======
    "app_version": "1.2.36",
>>>>>>> f143bd2d
    "utctime_updated": "2019-03-04T22:02:20.000000Z",
    "product_vendor": "HPE",
    "product_name": "ArcSight ESM",
    "product_version_regex": ".*",
    "min_phantom_version": "4.9.39220",
    "python_version": "3",
    "license": "Copyright (c) 2017-2021 Splunk Inc.",
    "logo": "logo_hewlettpackardenterprise.svg",
    "logo_dark": "logo_hewlettpackardenterprise_dark.svg",
    "configuration": {
        "base_url": {
            "data_type": "string",
            "description": "Device Base URL",
            "required": true,
            "default": "https://arcsight.mycorp.com:8443",
            "order": 0
        },
        "verify_server_cert": {
            "data_type": "boolean",
            "description": "Verify server certificate",
            "order": 1,
            "default": false
        },
        "username": {
            "data_type": "string",
            "description": "Username",
            "required": true,
            "order": 2
        },
        "password": {
            "data_type": "password",
            "description": "Password",
            "required": true,
            "order": 3
        }
    },
    "actions": [
        {
            "action": "test connectivity",
            "description": "Validate the asset configuration for connectivity. This action runs a quick query on the server to check the connection and credentials",
            "type": "test",
            "identifier": "test_asset_connectivity",
            "read_only": true,
            "parameters": {},
            "output": [],
            "versions": "EQ(*)"
        },
        {
            "action": "create ticket",
            "description": "Create a case",
            "verbose": "If the <b>parent_group</b> parameter is not specified, the action defaults to <i>/All Cases/All Cases</i>. ArcSight does not allow multiple cases with the same name to exist within the same group. This action will succeed if a case with the same name already exists within the given <b>parent_group</b>. However, the data path <b>action_result.summary.case_created</b> will be set to <i>False</i> to denote that a case was not created.",
            "type": "generic",
            "identifier": "create_ticket",
            "read_only": false,
            "parameters": {
                "parent_group": {
                    "data_type": "string",
                    "order": 0,
                    "description": "Group",
                    "primary": true,
                    "default": "All Cases/All Cases",
                    "contains": [
                        "arcsight group"
                    ]
                },
                "name": {
                    "data_type": "string",
                    "order": 1,
                    "description": "Name",
                    "required": true
                }
            },
            "render": {
                "width": 12,
                "title": "Create Ticket",
                "type": "table",
                "height": 5
            },
            "output": [
                {
                    "data_path": "action_result.status",
                    "data_type": "string",
                    "example_values": [
                        "success",
                        "failed"
                    ]
                },
                {
                    "data_path": "action_result.parameter.name",
                    "data_type": "string"
                },
                {
                    "data_path": "action_result.parameter.parent_group",
                    "data_type": "string",
                    "contains": [
                        "arcsight group"
                    ]
                },
                {
                    "data_path": "action_result.data.*.URI",
                    "data_type": "string",
                    "column_order": 2,
                    "column_name": "URI"
                },
                {
                    "data_path": "action_result.data.*.attributeInitializationInProgress",
                    "data_type": "boolean"
                },
                {
                    "data_path": "action_result.data.*.createdTime.day",
                    "data_type": "numeric"
                },
                {
                    "data_path": "action_result.data.*.createdTime.hour",
                    "data_type": "numeric"
                },
                {
                    "data_path": "action_result.data.*.createdTime.milliSecond",
                    "data_type": "numeric"
                },
                {
                    "data_path": "action_result.data.*.createdTime.minute",
                    "data_type": "numeric"
                },
                {
                    "data_path": "action_result.data.*.createdTime.month",
                    "data_type": "numeric"
                },
                {
                    "data_path": "action_result.data.*.createdTime.second",
                    "data_type": "numeric"
                },
                {
                    "data_path": "action_result.data.*.createdTime.timezoneID",
                    "data_type": "string"
                },
                {
                    "data_path": "action_result.data.*.createdTime.year",
                    "data_type": "numeric"
                },
                {
                    "data_path": "action_result.data.*.createdTimestamp",
                    "data_type": "numeric"
                },
                {
                    "data_path": "action_result.data.*.creatorName",
                    "data_type": "string"
                },
                {
                    "data_path": "action_result.data.*.deprecated",
                    "data_type": "boolean"
                },
                {
                    "data_path": "action_result.data.*.disabled",
                    "data_type": "boolean"
                },
                {
                    "data_path": "action_result.data.*.displayID",
                    "data_type": "numeric"
                },
                {
                    "data_path": "action_result.data.*.inCache",
                    "data_type": "boolean"
                },
                {
                    "data_path": "action_result.data.*.inactive",
                    "data_type": "boolean"
                },
                {
                    "data_path": "action_result.data.*.initialized",
                    "data_type": "boolean"
                },
                {
                    "data_path": "action_result.data.*.isAdditionalLoaded",
                    "data_type": "boolean"
                },
                {
                    "data_path": "action_result.data.*.localID",
                    "data_type": "numeric"
                },
                {
                    "data_path": "action_result.data.*.modificationCount",
                    "data_type": "numeric"
                },
                {
                    "data_path": "action_result.data.*.modifiedTime.day",
                    "data_type": "numeric"
                },
                {
                    "data_path": "action_result.data.*.modifiedTime.hour",
                    "data_type": "numeric"
                },
                {
                    "data_path": "action_result.data.*.modifiedTime.milliSecond",
                    "data_type": "numeric"
                },
                {
                    "data_path": "action_result.data.*.modifiedTime.minute",
                    "data_type": "numeric"
                },
                {
                    "data_path": "action_result.data.*.modifiedTime.month",
                    "data_type": "numeric"
                },
                {
                    "data_path": "action_result.data.*.modifiedTime.second",
                    "data_type": "numeric"
                },
                {
                    "data_path": "action_result.data.*.modifiedTime.timezoneID",
                    "data_type": "string"
                },
                {
                    "data_path": "action_result.data.*.modifiedTime.year",
                    "data_type": "numeric"
                },
                {
                    "data_path": "action_result.data.*.modifiedTimestamp",
                    "data_type": "numeric"
                },
                {
                    "data_path": "action_result.data.*.modifierName",
                    "data_type": "string"
                },
                {
                    "data_path": "action_result.data.*.name",
                    "data_type": "string",
                    "column_order": 0,
                    "column_name": "Name"
                },
                {
                    "data_path": "action_result.data.*.numberOfOccurrences",
                    "data_type": "numeric"
                },
                {
                    "data_path": "action_result.data.*.reference.id",
                    "data_type": "string",
                    "contains": [
                        "arcsight case id"
                    ]
                },
                {
                    "data_path": "action_result.data.*.reference.isModifiable",
                    "data_type": "boolean"
                },
                {
                    "data_path": "action_result.data.*.reference.managerID",
                    "data_type": "string"
                },
                {
                    "data_path": "action_result.data.*.reference.referenceName",
                    "data_type": "string"
                },
                {
                    "data_path": "action_result.data.*.reference.referenceString",
                    "data_type": "string"
                },
                {
                    "data_path": "action_result.data.*.reference.referenceType",
                    "data_type": "numeric"
                },
                {
                    "data_path": "action_result.data.*.reference.uri",
                    "data_type": "string"
                },
                {
                    "data_path": "action_result.data.*.reportingLevel",
                    "data_type": "numeric"
                },
                {
                    "data_path": "action_result.data.*.resourceid",
                    "data_type": "string",
                    "contains": [
                        "arcsight case id"
                    ],
                    "column_order": 1,
                    "column_name": "ID"
                },
                {
                    "data_path": "action_result.data.*.state",
                    "data_type": "numeric"
                },
                {
                    "data_path": "action_result.data.*.type",
                    "data_type": "numeric"
                },
                {
                    "data_path": "action_result.data.*.typeName",
                    "data_type": "string"
                },
                {
                    "data_path": "action_result.summary.case_created",
                    "data_type": "boolean"
                },
                {
                    "data_path": "action_result.summary.case_id",
                    "data_type": "string",
                    "contains": [
                        "arcsight case id"
                    ]
                },
                {
                    "data_path": "action_result.message",
                    "data_type": "string",
                    "column_order": 3,
                    "column_name": "Message"
                },
                {
                    "data_path": "summary.total_objects",
                    "data_type": "numeric"
                },
                {
                    "data_path": "summary.total_objects_successful",
                    "data_type": "numeric"
                }
            ],
            "versions": "EQ(*)"
        },
        {
            "action": "update ticket",
            "description": "Update a case on ArcSight",
            "verbose": "ArcSight uses a Resource ID (for example, <i>7Vvj0W1UBABCbNut33qjiZw==</i> ) to represent a single resource item. Use a case's Resource ID as the <b>id</b> parameter value.<br>The <b>update_fields</b> parameter should be a valid JSON, the keys of which should contain the fields that need to be updated for the particular case. Note that the keys displayed in the ArcSight UI are different from the key names that should be specified in the <b>update_fields</b> parameters.<br>For example, the <i>External ID</i> field is represented in the ArcSight system by the <i>externalID</i> key value. One way to figure the mapping is to connect to https://[arcsight_device]:8443/www/manager-service/services/CaseService?wsdl and look at the <i>Resource</i> and <i>Case</i> complexType values.<br>As an example, to set the <i>External ID</i> value of a case, use the <b>update_fields</b> parameter as <b>{\"externalID\": \"INC1231413\"}</b><br>The ArcSight API will not throw any error for the invalid field used in the <b>update_fields</b> JSON.",
            "type": "generic",
            "identifier": "update_ticket",
            "read_only": false,
            "parameters": {
                "id": {
                    "data_type": "string",
                    "order": 0,
                    "description": "Case ID",
                    "required": true,
                    "primary": true,
                    "contains": [
                        "arcsight case id"
                    ]
                },
                "update_fields": {
                    "description": "JSON containing field values",
                    "data_type": "string",
                    "required": true,
                    "order": 1
                }
            },
            "render": {
                "width": 12,
                "title": "Update Ticket",
                "type": "table",
                "height": 5
            },
            "output": [
                {
                    "data_path": "action_result.status",
                    "data_type": "string",
                    "example_values": [
                        "success",
                        "failed"
                    ]
                },
                {
                    "data_path": "action_result.parameter.id",
                    "data_type": "string",
                    "contains": [
                        "arcsight case id"
                    ],
                    "column_order": 1,
                    "column_name": "ID"
                },
                {
                    "data_path": "action_result.parameter.update_fields",
                    "data_type": "string"
                },
                {
                    "data_path": "action_result.data.*.URI",
                    "data_type": "string",
                    "column_order": 2,
                    "column_name": "URI"
                },
                {
                    "data_path": "action_result.data.*.action",
                    "data_type": "string"
                },
                {
                    "data_path": "action_result.data.*.actionsTaken",
                    "data_type": "string"
                },
                {
                    "data_path": "action_result.data.*.alias",
                    "data_type": "string"
                },
                {
                    "data_path": "action_result.data.*.associatedImpact",
                    "data_type": "string"
                },
                {
                    "data_path": "action_result.data.*.attackAgent",
                    "data_type": "string"
                },
                {
                    "data_path": "action_result.data.*.attackMechanism",
                    "data_type": "string"
                },
                {
                    "data_path": "action_result.data.*.attributeInitializationInProgress",
                    "data_type": "boolean"
                },
                {
                    "data_path": "action_result.data.*.consequenceSeverity",
                    "data_type": "string"
                },
                {
                    "data_path": "action_result.data.*.createdTime.day",
                    "data_type": "numeric"
                },
                {
                    "data_path": "action_result.data.*.createdTime.hour",
                    "data_type": "numeric"
                },
                {
                    "data_path": "action_result.data.*.createdTime.milliSecond",
                    "data_type": "numeric"
                },
                {
                    "data_path": "action_result.data.*.createdTime.minute",
                    "data_type": "numeric"
                },
                {
                    "data_path": "action_result.data.*.createdTime.month",
                    "data_type": "numeric"
                },
                {
                    "data_path": "action_result.data.*.createdTime.second",
                    "data_type": "numeric"
                },
                {
                    "data_path": "action_result.data.*.createdTime.timezoneID",
                    "data_type": "string"
                },
                {
                    "data_path": "action_result.data.*.createdTime.year",
                    "data_type": "numeric"
                },
                {
                    "data_path": "action_result.data.*.createdTimestamp",
                    "data_type": "numeric"
                },
                {
                    "data_path": "action_result.data.*.creatorName",
                    "data_type": "string"
                },
                {
                    "data_path": "action_result.data.*.deprecated",
                    "data_type": "boolean"
                },
                {
                    "data_path": "action_result.data.*.description",
                    "data_type": "string"
                },
                {
                    "data_path": "action_result.data.*.description",
                    "data_type": "string"
                },
                {
                    "data_path": "action_result.data.*.disabled",
                    "data_type": "boolean"
                },
                {
                    "data_path": "action_result.data.*.displayID",
                    "data_type": "numeric"
                },
                {
                    "data_path": "action_result.data.*.externalID",
                    "data_type": "string"
                },
                {
                    "data_path": "action_result.data.*.frequency",
                    "data_type": "string"
                },
                {
                    "data_path": "action_result.data.*.inCache",
                    "data_type": "boolean"
                },
                {
                    "data_path": "action_result.data.*.inactive",
                    "data_type": "boolean"
                },
                {
                    "data_path": "action_result.data.*.incidentSource1",
                    "data_type": "string"
                },
                {
                    "data_path": "action_result.data.*.initialized",
                    "data_type": "boolean"
                },
                {
                    "data_path": "action_result.data.*.isAdditionalLoaded",
                    "data_type": "boolean"
                },
                {
                    "data_path": "action_result.data.*.localID",
                    "data_type": "numeric"
                },
                {
                    "data_path": "action_result.data.*.modificationCount",
                    "data_type": "numeric"
                },
                {
                    "data_path": "action_result.data.*.modifiedTime.day",
                    "data_type": "numeric"
                },
                {
                    "data_path": "action_result.data.*.modifiedTime.hour",
                    "data_type": "numeric"
                },
                {
                    "data_path": "action_result.data.*.modifiedTime.milliSecond",
                    "data_type": "numeric"
                },
                {
                    "data_path": "action_result.data.*.modifiedTime.minute",
                    "data_type": "numeric"
                },
                {
                    "data_path": "action_result.data.*.modifiedTime.month",
                    "data_type": "numeric"
                },
                {
                    "data_path": "action_result.data.*.modifiedTime.second",
                    "data_type": "numeric"
                },
                {
                    "data_path": "action_result.data.*.modifiedTime.timezoneID",
                    "data_type": "string"
                },
                {
                    "data_path": "action_result.data.*.modifiedTime.year",
                    "data_type": "numeric"
                },
                {
                    "data_path": "action_result.data.*.modifiedTimestamp",
                    "data_type": "numeric"
                },
                {
                    "data_path": "action_result.data.*.modifierName",
                    "data_type": "string"
                },
                {
                    "data_path": "action_result.data.*.name",
                    "data_type": "string",
                    "column_order": 0,
                    "column_name": "Name"
                },
                {
                    "data_path": "action_result.data.*.numberOfOccurences",
                    "data_type": "numeric"
                },
                {
                    "data_path": "action_result.data.*.operationalImpact",
                    "data_type": "string"
                },
                {
                    "data_path": "action_result.data.*.reference.id",
                    "data_type": "string",
                    "contains": [
                        "arcsight case id"
                    ]
                },
                {
                    "data_path": "action_result.data.*.reference.isModifiable",
                    "data_type": "boolean"
                },
                {
                    "data_path": "action_result.data.*.reference.managerID",
                    "data_type": "string"
                },
                {
                    "data_path": "action_result.data.*.reference.referenceName",
                    "data_type": "string"
                },
                {
                    "data_path": "action_result.data.*.reference.referenceString",
                    "data_type": "string"
                },
                {
                    "data_path": "action_result.data.*.reference.referenceType",
                    "data_type": "numeric"
                },
                {
                    "data_path": "action_result.data.*.reference.uri",
                    "data_type": "string"
                },
                {
                    "data_path": "action_result.data.*.reportingLevel",
                    "data_type": "numeric"
                },
                {
                    "data_path": "action_result.data.*.resistance",
                    "data_type": "string"
                },
                {
                    "data_path": "action_result.data.*.resourceid",
                    "data_type": "string",
                    "contains": [
                        "arcsight case id"
                    ]
                },
                {
                    "data_path": "action_result.data.*.securityClassification",
                    "data_type": "string"
                },
                {
                    "data_path": "action_result.data.*.securityClassificationCode",
                    "data_type": "string"
                },
                {
                    "data_path": "action_result.data.*.sensitivity",
                    "data_type": "string"
                },
                {
                    "data_path": "action_result.data.*.stage",
                    "data_type": "string"
                },
                {
                    "data_path": "action_result.data.*.state",
                    "data_type": "numeric",
                    "column_order": 3,
                    "column_name": "State"
                },
                {
                    "data_path": "action_result.data.*.ticketType",
                    "data_type": "string"
                },
                {
                    "data_path": "action_result.data.*.type",
                    "data_type": "numeric"
                },
                {
                    "data_path": "action_result.data.*.typeName",
                    "data_type": "string"
                },
                {
                    "data_path": "action_result.data.*.vulnerability",
                    "data_type": "string"
                },
                {
                    "data_path": "action_result.data.*.vulnerabilityType1",
                    "data_type": "string"
                },
                {
                    "data_path": "action_result.data.*.vulnerabilityType2",
                    "data_type": "string"
                },
                {
                    "data_path": "action_result.summary.case_id",
                    "data_type": "string",
                    "contains": [
                        "arcsight case id"
                    ]
                },
                {
                    "data_path": "action_result.message",
                    "data_type": "string"
                },
                {
                    "data_path": "summary.total_objects",
                    "data_type": "numeric"
                },
                {
                    "data_path": "summary.total_objects_successful",
                    "data_type": "numeric"
                }
            ],
            "versions": "EQ(*)"
        },
        {
            "action": "get ticket",
            "description": "Get case information",
            "verbose": "ArcSight uses a Resource ID (for example, <i>7Vvj0W1UBABCbNut33qjiZw==</i>) to represent a single resource item. Use a case's Resource ID as the <b>id</b> parameter value.",
            "type": "investigate",
            "identifier": "get_ticket",
            "read_only": true,
            "parameters": {
                "id": {
                    "data_type": "string",
                    "order": 0,
                    "description": "Case ID",
                    "required": true,
                    "primary": true,
                    "contains": [
                        "arcsight case id"
                    ]
                }
            },
            "render": {
                "width": 12,
                "title": "Get Ticket",
                "type": "table",
                "height": 5
            },
            "output": [
                {
                    "data_path": "action_result.status",
                    "data_type": "string",
                    "example_values": [
                        "success",
                        "failed"
                    ]
                },
                {
                    "data_path": "action_result.parameter.id",
                    "data_type": "string",
                    "contains": [
                        "arcsight case id"
                    ],
                    "column_order": 1,
                    "column_name": "ID"
                },
                {
                    "data_path": "action_result.data.*.URI",
                    "data_type": "string",
                    "column_order": 2,
                    "column_name": "URI"
                },
                {
                    "data_path": "action_result.data.*.action",
                    "data_type": "string"
                },
                {
                    "data_path": "action_result.data.*.actionsTaken",
                    "data_type": "string"
                },
                {
                    "data_path": "action_result.data.*.alias",
                    "data_type": "string"
                },
                {
                    "data_path": "action_result.data.*.associatedImpact",
                    "data_type": "string"
                },
                {
                    "data_path": "action_result.data.*.attackAgent",
                    "data_type": "string"
                },
                {
                    "data_path": "action_result.data.*.attackMechanism",
                    "data_type": "string"
                },
                {
                    "data_path": "action_result.data.*.attributeInitializationInProgress",
                    "data_type": "boolean"
                },
                {
                    "data_path": "action_result.data.*.consequenceSeverity",
                    "data_type": "string"
                },
                {
                    "data_path": "action_result.data.*.createdTime.day",
                    "data_type": "numeric"
                },
                {
                    "data_path": "action_result.data.*.createdTime.hour",
                    "data_type": "numeric"
                },
                {
                    "data_path": "action_result.data.*.createdTime.milliSecond",
                    "data_type": "numeric"
                },
                {
                    "data_path": "action_result.data.*.createdTime.minute",
                    "data_type": "numeric"
                },
                {
                    "data_path": "action_result.data.*.createdTime.month",
                    "data_type": "numeric"
                },
                {
                    "data_path": "action_result.data.*.createdTime.second",
                    "data_type": "numeric"
                },
                {
                    "data_path": "action_result.data.*.createdTime.timezoneID",
                    "data_type": "string"
                },
                {
                    "data_path": "action_result.data.*.createdTime.year",
                    "data_type": "numeric"
                },
                {
                    "data_path": "action_result.data.*.createdTimestamp",
                    "data_type": "numeric"
                },
                {
                    "data_path": "action_result.data.*.creatorName",
                    "data_type": "string"
                },
                {
                    "data_path": "action_result.data.*.deprecated",
                    "data_type": "boolean"
                },
                {
                    "data_path": "action_result.data.*.description",
                    "data_type": "string"
                },
                {
                    "data_path": "action_result.data.*.description",
                    "data_type": "string"
                },
                {
                    "data_path": "action_result.data.*.disabled",
                    "data_type": "boolean"
                },
                {
                    "data_path": "action_result.data.*.displayID",
                    "data_type": "numeric"
                },
                {
                    "data_path": "action_result.data.*.externalID",
                    "data_type": "string"
                },
                {
                    "data_path": "action_result.data.*.frequency",
                    "data_type": "string"
                },
                {
                    "data_path": "action_result.data.*.inCache",
                    "data_type": "boolean"
                },
                {
                    "data_path": "action_result.data.*.inactive",
                    "data_type": "boolean"
                },
                {
                    "data_path": "action_result.data.*.incidentSource1",
                    "data_type": "string"
                },
                {
                    "data_path": "action_result.data.*.initialized",
                    "data_type": "boolean"
                },
                {
                    "data_path": "action_result.data.*.isAdditionalLoaded",
                    "data_type": "boolean"
                },
                {
                    "data_path": "action_result.data.*.localID",
                    "data_type": "numeric"
                },
                {
                    "data_path": "action_result.data.*.modificationCount",
                    "data_type": "numeric"
                },
                {
                    "data_path": "action_result.data.*.modifiedTime.day",
                    "data_type": "numeric"
                },
                {
                    "data_path": "action_result.data.*.modifiedTime.hour",
                    "data_type": "numeric"
                },
                {
                    "data_path": "action_result.data.*.modifiedTime.milliSecond",
                    "data_type": "numeric"
                },
                {
                    "data_path": "action_result.data.*.modifiedTime.minute",
                    "data_type": "numeric"
                },
                {
                    "data_path": "action_result.data.*.modifiedTime.month",
                    "data_type": "numeric"
                },
                {
                    "data_path": "action_result.data.*.modifiedTime.second",
                    "data_type": "numeric"
                },
                {
                    "data_path": "action_result.data.*.modifiedTime.timezoneID",
                    "data_type": "string"
                },
                {
                    "data_path": "action_result.data.*.modifiedTime.year",
                    "data_type": "numeric"
                },
                {
                    "data_path": "action_result.data.*.modifiedTimestamp",
                    "data_type": "numeric"
                },
                {
                    "data_path": "action_result.data.*.modifierName",
                    "data_type": "string"
                },
                {
                    "data_path": "action_result.data.*.name",
                    "data_type": "string",
                    "column_order": 0,
                    "column_name": "Name"
                },
                {
                    "data_path": "action_result.data.*.numberOfOccurences",
                    "data_type": "numeric"
                },
                {
                    "data_path": "action_result.data.*.operationalImpact",
                    "data_type": "string"
                },
                {
                    "data_path": "action_result.data.*.reference.id",
                    "data_type": "string",
                    "contains": [
                        "arcsight case id"
                    ]
                },
                {
                    "data_path": "action_result.data.*.reference.isModifiable",
                    "data_type": "boolean"
                },
                {
                    "data_path": "action_result.data.*.reference.managerID",
                    "data_type": "string"
                },
                {
                    "data_path": "action_result.data.*.reference.referenceName",
                    "data_type": "string"
                },
                {
                    "data_path": "action_result.data.*.reference.referenceString",
                    "data_type": "string"
                },
                {
                    "data_path": "action_result.data.*.reference.referenceType",
                    "data_type": "numeric"
                },
                {
                    "data_path": "action_result.data.*.reference.uri",
                    "data_type": "string"
                },
                {
                    "data_path": "action_result.data.*.reportingLevel",
                    "data_type": "numeric"
                },
                {
                    "data_path": "action_result.data.*.resistance",
                    "data_type": "string"
                },
                {
                    "data_path": "action_result.data.*.resourceid",
                    "data_type": "string",
                    "contains": [
                        "arcsight case id"
                    ]
                },
                {
                    "data_path": "action_result.data.*.securityClassification",
                    "data_type": "string"
                },
                {
                    "data_path": "action_result.data.*.securityClassificationCode",
                    "data_type": "string"
                },
                {
                    "data_path": "action_result.data.*.sensitivity",
                    "data_type": "string"
                },
                {
                    "data_path": "action_result.data.*.stage",
                    "data_type": "string"
                },
                {
                    "data_path": "action_result.data.*.state",
                    "data_type": "numeric",
                    "column_order": 3,
                    "column_name": "State"
                },
                {
                    "data_path": "action_result.data.*.ticketType",
                    "data_type": "string"
                },
                {
                    "data_path": "action_result.data.*.type",
                    "data_type": "numeric"
                },
                {
                    "data_path": "action_result.data.*.typeName",
                    "data_type": "string"
                },
                {
                    "data_path": "action_result.data.*.vulnerability",
                    "data_type": "string"
                },
                {
                    "data_path": "action_result.data.*.vulnerabilityType1",
                    "data_type": "string"
                },
                {
                    "data_path": "action_result.data.*.vulnerabilityType2",
                    "data_type": "string"
                },
                {
                    "data_path": "action_result.summary.case_id",
                    "data_type": "string",
                    "contains": [
                        "arcsight case id"
                    ]
                },
                {
                    "data_path": "action_result.message",
                    "data_type": "string"
                },
                {
                    "data_path": "summary.total_objects",
                    "data_type": "numeric"
                },
                {
                    "data_path": "summary.total_objects_successful",
                    "data_type": "numeric"
                }
            ],
            "versions": "EQ(*)"
        },
        {
            "action": "run query",
            "description": "Search for a text in resources",
            "verbose": "This action implements the ArcSight console's search feature. It searches for the text (specified in the <b>query</b> parameter) in the specified resource <b>type</b>.<br>Multiple search strings can be separated by spaces. Enclose the string in quotes to search for the exact string containing spaces. For example, to search for resources containing <i>foo</i> <b>or</b> <i>bar</i>, use <b>foo bar</b>.<br>To search for the word foo followed by bar and separated by space, use the string <b>\"foo bar\"</b>.<br>ArcSight executes searches on the <i>stem</i> of each word. For example, if the word searched is <i>going</i>, ArcSight will actually search for <i>go</i>. The same rules apply for quoted phrases. For example, if the <b>query</b> parameter is <b>\"going description\"</b>, the actual query executed will be <b>\"go descript\"</b>.<br>The action's widget displays the <b>Internal Query String</b> that ArcSight ends up using. Use this string to verify the text being searched. Using quotes around the query string makes the search more deterministic.<br>The Action Run dialog displays a drop-down list of possible values for the <b>type</b> parameter. However, playbooks allow a user to specify values other than the one listed in the Action Run dialog.",
            "type": "investigate",
            "identifier": "run_query",
            "read_only": true,
            "parameters": {
                "type": {
                    "data_type": "string",
                    "order": 0,
                    "description": "Resource type",
                    "value_list": [
                        "All",
                        "ActiveChannel",
                        "ActiveList",
                        "Actor",
                        "Agent",
                        "Asset",
                        "AssetRange",
                        "Case",
                        "CategoryModel",
                        "Customer",
                        "Dashboard",
                        "DataMonitor",
                        "Destination",
                        "Field",
                        "FieldSet",
                        "File",
                        "Filter",
                        "KBase",
                        "Network",
                        "Rule",
                        "SessionList",
                        "UseCase",
                        "User",
                        "Vulnerability",
                        "Zone"
                    ],
                    "default": "All"
                },
                "query": {
                    "data_type": "string",
                    "order": 1,
                    "description": "Query Text",
                    "required": true,
                    "primary": true,
                    "contains": [
                        "arcsight search string"
                    ]
                },
                "range": {
                    "description": "Items range to return (min_offset-max_offset)",
                    "data_type": "string",
                    "order": 2,
                    "default": "0-10"
                }
            },
            "render": {
                "width": 12,
                "title": "Run Query",
                "type": "custom",
                "view": "arcsight_view.display_results",
                "height": 5
            },
            "output": [
                {
                    "data_path": "action_result.status",
                    "data_type": "string",
                    "example_values": [
                        "success",
                        "failed"
                    ]
                },
                {
                    "data_path": "action_result.parameter.query",
                    "data_type": "string",
                    "contains": [
                        "arcsight search string"
                    ]
                },
                {
                    "data_path": "action_result.parameter.range",
                    "data_type": "string"
                },
                {
                    "data_path": "action_result.parameter.type",
                    "data_type": "string"
                },
                {
                    "data_path": "action_result.data.*.elapsed",
                    "data_type": "numeric"
                },
                {
                    "data_path": "action_result.data.*.hitCount",
                    "data_type": "numeric"
                },
                {
                    "data_path": "action_result.data.*.rewrittenQueryString",
                    "data_type": "string"
                },
                {
                    "data_path": "action_result.data.*.searchHits.*.name",
                    "data_type": "string",
                    "column_name": "Name",
                    "column_order": 0
                },
                {
                    "data_path": "action_result.data.*.searchHits.*.score",
                    "data_type": "numeric",
                    "column_name": "URI",
                    "column_order": 2
                },
                {
                    "data_path": "action_result.data.*.searchHits.*.uri",
                    "data_type": "string",
                    "column_name": "URI",
                    "column_order": 3
                },
                {
                    "data_path": "action_result.data.*.searchHits.*.uuid",
                    "data_type": "string",
                    "column_name": "ID",
                    "column_order": 1,
                    "contains": [
                        "arcsight resource id"
                    ]
                },
                {
                    "data_path": "action_result.data.*.statusString",
                    "data_type": "string"
                },
                {
                    "data_path": "action_result.summary.total_items",
                    "data_type": "numeric"
                },
                {
                    "data_path": "action_result.summary.total_items_returned",
                    "data_type": "numeric"
                },
                {
                    "data_path": "action_result.message",
                    "data_type": "string"
                },
                {
                    "data_path": "summary.total_objects",
                    "data_type": "numeric"
                },
                {
                    "data_path": "summary.total_objects_successful",
                    "data_type": "numeric"
                }
            ],
            "versions": "EQ(*)"
        }
    ]
}<|MERGE_RESOLUTION|>--- conflicted
+++ resolved
@@ -11,11 +11,7 @@
     ],
     "package_name": "phantom_arcsight",
     "main_module": "arcsight_connector.py",
-<<<<<<< HEAD
-    "app_version": "2.0.0   ",
-=======
-    "app_version": "1.2.36",
->>>>>>> f143bd2d
+    "app_version": "2.0.0",
     "utctime_updated": "2019-03-04T22:02:20.000000Z",
     "product_vendor": "HPE",
     "product_name": "ArcSight ESM",
