{
    "appid": "56e81e6b-8022-4613-82ba-a779debac564",
    "name": "Carbon Black Response",
    "description": "This app supports executing various endpoint-based investigative and containment actions on Carbon Black Response",
    "publisher": "Splunk",
    "type": "endpoint",
    "main_module": "carbonblack_connector.py",
    "app_version": "2.2.0",
<<<<<<< HEAD
    "utctime_updated": "2021-03-03T07:15:17.000000Z",
    "package_name": "phantom_carbonblack",
    "product_vendor": "Bit9",
    "product_name": "Carbon Black",
    "product_version_regex": "[5-6]\\.[0-4]\\.*",
    "min_phantom_version": "4.10.0.40961",
=======
    "utctime_updated": "2021-10-04T13:45:29.000000Z",
    "package_name": "phantom_carbonblack",
    "product_vendor": "Bit9",
    "product_name": "Carbon Black",
    "product_version_regex": "[5-7]\\.[0-9]\\.*",
    "min_phantom_version": "4.9.39220",
>>>>>>> 69e0e19e
    "python_version": "3",
    "latest_tested_versions": [
        "On-prem, Version 6.1.0",
        "On-prem, Version 7.5.0"
    ],
    "logo": "logo_carbonblack.svg",
    "logo_dark": "logo_carbonblack_dark.svg",
    "license": "Copyright (c) 2016-2021 Splunk Inc.",
    "configuration": {
        "device_url": {
            "data_type": "string",
            "order": 0,
            "description": "Device URL, e.g. https://mycb.enterprise.com",
            "required": true
        },
        "verify_server_cert": {
            "data_type": "boolean",
            "description": "Verify server certificate",
            "order": 1,
            "default": false
        },
        "api_token": {
            "data_type": "password",
            "order": 2,
            "description": "API Token",
            "required": true
        }
    },
    "actions": [
        {
            "action": "test connectivity",
            "description": "Validate the asset configuration by attempting to connect. This action runs a quick query on the device to check the connection and credentials",
            "type": "test",
            "identifier": "test_connectivity",
            "read_only": true,
            "parameters": {},
            "output": [],
            "versions": "EQ(*)"
        },
        {
            "action": "hunt file",
            "description": "Hunt for a binary file on the network by querying for the MD5 hash of it on the Carbon Black Response device. This utilizes Carbon Black Response's binary search feature to look for files on the hard drives of endpoints",
            "verbose": "This action gives back paginated results. The 'range' parameter can be used to control the number and indexes of the search results.<br>This action requires only a Carbon Black Response <b>api_token</b>. The Carbon Black Response user assigned to that token does not require any privileges (i.e. No Access).",
            "type": "investigate",
            "identifier": "hunt_file",
            "read_only": true,
            "parameters": {
                "hash": {
                    "data_type": "string",
                    "order": 0,
                    "description": "MD5 of the binary or process to hunt",
                    "contains": [
                        "hash",
                        "md5"
                    ],
                    "required": true,
                    "primary": true
                },
                "type": {
                    "description": "Type of search",
                    "data_type": "string",
                    "order": 1,
                    "value_list": [
                        "binary",
                        "process"
                    ],
                    "contains": [
                        "carbon black query type"
                    ],
                    "primary": true
                },
                "range": {
                    "description": "Range of items to return, for e.g. 0-10",
                    "data_type": "string",
                    "order": 2,
                    "default": "0-10"
                }
            },
            "render": {
                "type": "custom",
                "width": 10,
                "height": 5,
                "view": "carbonblack_view.hunt_file",
                "title": "Question Result"
            },
            "output": [
                {
                    "data_path": "action_result.status",
                    "data_type": "string",
                    "example_values": [
                        "success",
                        "failed"
                    ]
                },
                {
                    "data_path": "action_result.parameter.hash",
                    "data_type": "string",
                    "contains": [
                        "hash",
                        "md5"
                    ],
                    "example_values": [
                        "test91ac8d46aaf22ba8bc5c73datest",
                        "test0FE90736C7FC77DE637021B1test"
                    ]
                },
                {
                    "data_path": "action_result.parameter.range",
                    "data_type": "string",
                    "example_values": [
                        "0-10",
                        "5-8"
                    ]
                },
                {
                    "data_path": "action_result.parameter.type",
                    "data_type": "string",
                    "contains": [
                        "carbon black query type"
                    ],
                    "example_values": [
                        "process",
                        "binary"
                    ]
                },
                {
                    "data_path": "action_result.data.*.binary.elapsed",
                    "data_type": "numeric",
                    "example_values": [
                        0.1120398044586182,
                        0.04952096939086914
                    ]
                },
                {
                    "data_path": "action_result.data.*.binary.facets.alliance_score_virustotal.*.name",
                    "data_type": "numeric",
                    "example_values": [
                        0
                    ]
                },
                {
                    "data_path": "action_result.data.*.binary.facets.alliance_score_virustotal.*.value",
                    "data_type": "numeric",
                    "example_values": [
                        0
                    ]
                },
                {
                    "data_path": "action_result.data.*.binary.facets.company_name_facet.*.name",
                    "data_type": "string",
                    "example_values": [
                        "Microsoft Corporation"
                    ]
                },
                {
                    "data_path": "action_result.data.*.binary.facets.company_name_facet.*.percent",
                    "data_type": "numeric",
                    "example_values": [
                        100
                    ]
                },
                {
                    "data_path": "action_result.data.*.binary.facets.company_name_facet.*.ratio",
                    "data_type": "string",
                    "example_values": [
                        "100.0"
                    ]
                },
                {
                    "data_path": "action_result.data.*.binary.facets.company_name_facet.*.value",
                    "data_type": "numeric",
                    "example_values": [
                        1
                    ]
                },
                {
                    "data_path": "action_result.data.*.binary.facets.digsig_publisher_facet.*.name",
                    "data_type": "string",
                    "example_values": [
                        "Microsoft Corporation"
                    ]
                },
                {
                    "data_path": "action_result.data.*.binary.facets.digsig_publisher_facet.*.percent",
                    "data_type": "numeric",
                    "example_values": [
                        100
                    ]
                },
                {
                    "data_path": "action_result.data.*.binary.facets.digsig_publisher_facet.*.ratio",
                    "data_type": "string",
                    "example_values": [
                        "100.0"
                    ]
                },
                {
                    "data_path": "action_result.data.*.binary.facets.digsig_publisher_facet.*.value",
                    "data_type": "numeric",
                    "example_values": [
                        1
                    ]
                },
                {
                    "data_path": "action_result.data.*.binary.facets.digsig_result.*.name",
                    "data_type": "string",
                    "example_values": [
                        "Signed"
                    ]
                },
                {
                    "data_path": "action_result.data.*.binary.facets.digsig_result.*.percent",
                    "data_type": "numeric",
                    "example_values": [
                        100
                    ]
                },
                {
                    "data_path": "action_result.data.*.binary.facets.digsig_result.*.ratio",
                    "data_type": "string",
                    "example_values": [
                        "100.0"
                    ]
                },
                {
                    "data_path": "action_result.data.*.binary.facets.digsig_result.*.value",
                    "data_type": "numeric",
                    "example_values": [
                        1
                    ]
                },
                {
                    "data_path": "action_result.data.*.binary.facets.digsig_sign_time.*.name",
                    "data_type": "string",
                    "example_values": [
                        "2018-10-01T00:00:00Z",
                        "2013-11-01T00:00:00Z"
                    ]
                },
                {
                    "data_path": "action_result.data.*.binary.facets.digsig_sign_time.*.value",
                    "data_type": "numeric",
                    "example_values": [
                        1,
                        0
                    ]
                },
                {
                    "data_path": "action_result.data.*.binary.facets.file_version_facet.*.name",
                    "data_type": "string",
                    "example_values": [
                        "16.0.10827.20181",
                        "6.1.7600.16385 (win7_rtm.090713-1255)"
                    ]
                },
                {
                    "data_path": "action_result.data.*.binary.facets.file_version_facet.*.percent",
                    "data_type": "numeric",
                    "example_values": [
                        100
                    ]
                },
                {
                    "data_path": "action_result.data.*.binary.facets.file_version_facet.*.ratio",
                    "data_type": "string",
                    "example_values": [
                        "100.0"
                    ]
                },
                {
                    "data_path": "action_result.data.*.binary.facets.file_version_facet.*.value",
                    "data_type": "numeric",
                    "example_values": [
                        1
                    ]
                },
                {
                    "data_path": "action_result.data.*.binary.facets.group.*.name",
                    "data_type": "string",
                    "example_values": [
                        "default group"
                    ]
                },
                {
                    "data_path": "action_result.data.*.binary.facets.group.*.percent",
                    "data_type": "numeric",
                    "example_values": [
                        100
                    ]
                },
                {
                    "data_path": "action_result.data.*.binary.facets.group.*.ratio",
                    "data_type": "string",
                    "example_values": [
                        "100.0"
                    ]
                },
                {
                    "data_path": "action_result.data.*.binary.facets.group.*.value",
                    "data_type": "numeric",
                    "example_values": [
                        1
                    ]
                },
                {
                    "data_path": "action_result.data.*.binary.facets.host_count.*.name",
                    "data_type": "numeric",
                    "example_values": [
                        1
                    ]
                },
                {
                    "data_path": "action_result.data.*.binary.facets.host_count.*.value",
                    "data_type": "numeric",
                    "example_values": [
                        1,
                        0
                    ]
                },
                {
                    "data_path": "action_result.data.*.binary.facets.hostname.*.name",
                    "data_type": "string",
                    "example_values": [
                        "CB-TEST-02",
                        "ACCOUNTING-PC"
                    ]
                },
                {
                    "data_path": "action_result.data.*.binary.facets.hostname.*.percent",
                    "data_type": "numeric",
                    "example_values": [
                        100
                    ]
                },
                {
                    "data_path": "action_result.data.*.binary.facets.hostname.*.ratio",
                    "data_type": "string",
                    "example_values": [
                        "100.0",
                        "16.7"
                    ]
                },
                {
                    "data_path": "action_result.data.*.binary.facets.hostname.*.value",
                    "data_type": "numeric",
                    "example_values": [
                        1
                    ]
                },
                {
                    "data_path": "action_result.data.*.binary.facets.observed_filename_facet.*.name",
                    "data_type": "string",
                    "example_values": [
                        "c:\\program files\\common files\\microsoft shared\\clicktorun\\updates\\16.0.10827.20181\\officeclicktorun.exe",
                        "C:\\Windows\\system32\\ping.exe"
                    ],
                    "contains": [
                        "file path",
                        "file name"
                    ]
                },
                {
                    "data_path": "action_result.data.*.binary.facets.observed_filename_facet.*.percent",
                    "data_type": "numeric",
                    "example_values": [
                        100
                    ]
                },
                {
                    "data_path": "action_result.data.*.binary.facets.observed_filename_facet.*.ratio",
                    "data_type": "string",
                    "example_values": [
                        "100.0",
                        "50.0"
                    ]
                },
                {
                    "data_path": "action_result.data.*.binary.facets.observed_filename_facet.*.value",
                    "data_type": "numeric",
                    "example_values": [
                        1
                    ]
                },
                {
                    "data_path": "action_result.data.*.binary.facets.product_name_facet.*.name",
                    "data_type": "string",
                    "example_values": [
                        "Microsoft Office",
                        "Microsoft Malware Protection"
                    ]
                },
                {
                    "data_path": "action_result.data.*.binary.facets.product_name_facet.*.percent",
                    "data_type": "numeric",
                    "example_values": [
                        100
                    ]
                },
                {
                    "data_path": "action_result.data.*.binary.facets.product_name_facet.*.ratio",
                    "data_type": "string",
                    "example_values": [
                        "100.0"
                    ]
                },
                {
                    "data_path": "action_result.data.*.binary.facets.product_name_facet.*.value",
                    "data_type": "numeric",
                    "example_values": [
                        1
                    ]
                },
                {
                    "data_path": "action_result.data.*.binary.facets.server_added_timestamp.*.name",
                    "data_type": "string",
                    "example_values": [
                        "2018-10-19T00:00:00Z",
                        "2018-10-02T00:00:00Z"
                    ]
                },
                {
                    "data_path": "action_result.data.*.binary.facets.server_added_timestamp.*.value",
                    "data_type": "numeric",
                    "example_values": [
                        1,
                        0
                    ]
                },
                {
                    "data_path": "action_result.data.*.binary.highlights.*.ids",
                    "data_type": "string",
                    "example_values": [
                        "testD573464BA7F43FE640479B30test",
                        "test0FE90736C7FC77DE637021B1test"
                    ],
                    "contains": [
                        "md5"
                    ]
                },
                {
                    "data_path": "action_result.data.*.binary.highlights.*.name",
                    "data_type": "string",
                    "example_values": [
                        "PREPREPRE13DED573464BA7F43FE640479B309E09POSTPOSTPOST",
                        "PREPREPRE5FB30FE90736C7FC77DE637021B1CE7CPOSTPOSTPOST"
                    ]
                },
                {
                    "data_path": "action_result.data.*.binary.results.*.alliance_data_srstrust",
                    "data_type": "string",
                    "example_values": [
                        "test0fe90736c7fc77de637021b1test"
                    ],
                    "contains": [
                        "md5"
                    ]
                },
                {
                    "data_path": "action_result.data.*.binary.results.*.alliance_link_srstrust",
                    "data_type": "string",
                    "example_values": [
                        "https://services.test.com/Services/extinfo.aspx?ak=b8b4e631d4884ad1c56f50e4a5ee9279&sg=0313e1735f6cec221b1d686bd4de23ee&md5=5fb30fe90736c7fc77de637021b1ce7c"
                    ],
                    "contains": [
                        "url"
                    ]
                },
                {
                    "data_path": "action_result.data.*.binary.results.*.alliance_score_srstrust",
                    "data_type": "numeric",
                    "example_values": [
                        -100
                    ]
                },
                {
                    "data_path": "action_result.data.*.binary.results.*.alliance_updated_srstrust",
                    "data_type": "string",
                    "example_values": [
                        "2018-02-07T02:37:28Z"
                    ]
                },
                {
                    "data_path": "action_result.data.*.binary.results.*.cb_version",
                    "data_type": "numeric",
                    "example_values": [
                        610,
                        511
                    ]
                },
                {
                    "data_path": "action_result.data.*.binary.results.*.company_name",
                    "data_type": "string",
                    "example_values": [
                        "Microsoft Corporation"
                    ]
                },
                {
                    "data_path": "action_result.data.*.binary.results.*.copied_mod_len",
                    "data_type": "numeric",
                    "example_values": [
                        9683736,
                        16896
                    ]
                },
                {
                    "data_path": "action_result.data.*.binary.results.*.digsig_issuer",
                    "data_type": "string",
                    "example_values": [
                        "Microsoft Code Signing PCA"
                    ]
                },
                {
                    "data_path": "action_result.data.*.binary.results.*.digsig_prog_name",
                    "data_type": "string",
                    "example_values": [
                        "Microsoft Office",
                        "Microsoft Corp."
                    ]
                },
                {
                    "data_path": "action_result.data.*.binary.results.*.digsig_publisher",
                    "data_type": "string",
                    "example_values": [
                        "Microsoft Corporation"
                    ]
                },
                {
                    "data_path": "action_result.data.*.binary.results.*.digsig_result",
                    "data_type": "string",
                    "example_values": [
                        "Signed"
                    ]
                },
                {
                    "data_path": "action_result.data.*.binary.results.*.digsig_result_code",
                    "data_type": "string",
                    "example_values": [
                        "0"
                    ]
                },
                {
                    "data_path": "action_result.data.*.binary.results.*.digsig_sign_time",
                    "data_type": "string",
                    "example_values": [
                        "2018-10-14T20:23:00Z",
                        "2009-07-14T10:17:00Z"
                    ]
                },
                {
                    "data_path": "action_result.data.*.binary.results.*.digsig_subject",
                    "data_type": "string",
                    "example_values": [
                        "Microsoft Corporation"
                    ]
                },
                {
                    "data_path": "action_result.data.*.binary.results.*.endpoint",
                    "data_type": "string",
                    "example_values": [
                        "CB-TEST-02|27",
                        "DC1|19"
                    ]
                },
                {
                    "data_path": "action_result.data.*.binary.results.*.event_partition_id",
                    "data_type": "numeric",
                    "example_values": [
                        100972684312576,
                        100955696070656
                    ]
                },
                {
                    "data_path": "action_result.data.*.binary.results.*.facet_id",
                    "data_type": "numeric",
                    "example_values": [
                        883737,
                        0
                    ]
                },
                {
                    "data_path": "action_result.data.*.binary.results.*.file_desc",
                    "data_type": "string",
                    "example_values": [
                        "Microsoft Office Click-to-Run (SxS)",
                        "TCP/IP Ping Command"
                    ]
                },
                {
                    "data_path": "action_result.data.*.binary.results.*.file_version",
                    "data_type": "string",
                    "example_values": [
                        "16.0.10827.20181",
                        "6.1.7600.16385 (win7_rtm.090713-1255)"
                    ]
                },
                {
                    "data_path": "action_result.data.*.binary.results.*.group",
                    "data_type": "string",
                    "example_values": [
                        "Default Group"
                    ]
                },
                {
                    "data_path": "action_result.data.*.binary.results.*.host_count",
                    "data_type": "numeric",
                    "example_values": [
                        1,
                        6
                    ]
                },
                {
                    "data_path": "action_result.data.*.binary.results.*.internal_name",
                    "data_type": "string",
                    "example_values": [
                        "OfficeClickToRun.exe",
                        "ping.exe"
                    ],
                    "contains": [
                        "file name"
                    ]
                },
                {
                    "data_path": "action_result.data.*.binary.results.*.is_64bit",
                    "data_type": "boolean",
                    "example_values": [
                        false,
                        true
                    ]
                },
                {
                    "data_path": "action_result.data.*.binary.results.*.is_executable_image",
                    "data_type": "boolean",
                    "example_values": [
                        false,
                        true
                    ]
                },
                {
                    "data_path": "action_result.data.*.binary.results.*.last_seen",
                    "data_type": "string",
                    "example_values": [
                        "2018-10-28T10:06:02.456Z",
                        "2018-10-26T00:01:41.224Z"
                    ]
                },
                {
                    "data_path": "action_result.data.*.binary.results.*.legal_copyright",
                    "data_type": "string",
                    "example_values": [
                        "Microsoft Corporation.  All rights reserved."
                    ]
                },
                {
                    "data_path": "action_result.data.*.binary.results.*.md5",
                    "data_type": "string",
                    "example_values": [
                        "testD573464BA7F43FE640479B30test",
                        "test0FE90736C7FC77DE637021B1test"
                    ],
                    "contains": [
                        "md5"
                    ]
                },
                {
                    "data_path": "action_result.data.*.binary.results.*.observed_filename",
                    "data_type": "string",
                    "example_values": [
                        "c:\\program files\\common files\\microsoft shared\\clicktorun\\updates\\16.0.10827.20181\\officeclicktorun.exe",
                        "c:\\windows\\system32\\ping.exe"
                    ],
                    "contains": [
                        "file path",
                        "file name"
                    ]
                },
                {
                    "data_path": "action_result.data.*.binary.results.*.orig_mod_len",
                    "data_type": "numeric",
                    "example_values": [
                        9683736,
                        16896
                    ]
                },
                {
                    "data_path": "action_result.data.*.binary.results.*.original_filename",
                    "data_type": "string",
                    "contains": [
                        "file name"
                    ],
                    "example_values": [
                        "OfficeClickToRun.exe",
                        "ping.exe.mui"
                    ]
                },
                {
                    "data_path": "action_result.data.*.binary.results.*.os_type",
                    "data_type": "string",
                    "example_values": [
                        "Windows"
                    ]
                },
                {
                    "data_path": "action_result.data.*.binary.results.*.product_name",
                    "data_type": "string",
                    "example_values": [
                        "Microsoft Office",
                        "Microsoft Malware Protection"
                    ]
                },
                {
                    "data_path": "action_result.data.*.binary.results.*.product_version",
                    "data_type": "string",
                    "example_values": [
                        "16.0.10827.20181",
                        "6.1.7600.16385"
                    ]
                },
                {
                    "data_path": "action_result.data.*.binary.results.*.server_added_timestamp",
                    "data_type": "string",
                    "example_values": [
                        "2018-10-19T17:04:47.906Z",
                        "2015-05-15T07:23:54.846Z"
                    ]
                },
                {
                    "data_path": "action_result.data.*.binary.results.*.signed",
                    "data_type": "string",
                    "column_name": "Signed",
                    "column_order": 0,
                    "example_values": [
                        "Signed"
                    ]
                },
                {
                    "data_path": "action_result.data.*.binary.results.*.timestamp",
                    "data_type": "string",
                    "example_values": [
                        "2018-10-19T17:04:47.906Z",
                        "2015-05-15T07:23:54.846Z"
                    ]
                },
                {
                    "data_path": "action_result.data.*.binary.results.*.watchlists.*.value",
                    "data_type": "string",
                    "example_values": [
                        "2015-07-01T02:20:02.062Z",
                        "2015-05-15T07:30:02.843Z"
                    ]
                },
                {
                    "data_path": "action_result.data.*.binary.results.*.watchlists.*.wid",
                    "data_type": "string",
                    "example_values": [
                        "5"
                    ]
                },
                {
                    "data_path": "action_result.data.*.binary.start",
                    "data_type": "numeric",
                    "example_values": [
                        0,
                        5
                    ]
                },
                {
                    "data_path": "action_result.data.*.binary.terms",
                    "data_type": "string",
                    "example_values": [
                        "md5:testd573464ba7f43fe640479b30test",
                        "md5:test0FE90736C7FC77DE637021B1test"
                    ]
                },
                {
                    "data_path": "action_result.data.*.binary.total_results",
                    "data_type": "numeric",
                    "example_values": [
                        1
                    ]
                },
                {
                    "data_path": "action_result.data.*.process.all_segments",
                    "data_type": "boolean",
                    "example_values": [
                        true,
                        false
                    ]
                },
                {
                    "data_path": "action_result.data.*.process.comprehensive_search",
                    "data_type": "boolean",
                    "example_values": [
                        true,
                        false
                    ]
                },
                {
                    "data_path": "action_result.data.*.process.elapsed",
                    "data_type": "numeric",
                    "example_values": [
                        0.2200779914855957
                    ]
                },
                {
                    "data_path": "action_result.data.*.process.facets.day_of_week.*.name",
                    "data_type": "numeric",
                    "example_values": [
                        0
                    ]
                },
                {
                    "data_path": "action_result.data.*.process.facets.day_of_week.*.value",
                    "data_type": "numeric",
                    "example_values": [
                        1566
                    ]
                },
                {
                    "data_path": "action_result.data.*.process.facets.group.*.name",
                    "data_type": "string",
                    "example_values": [
                        "default group"
                    ]
                },
                {
                    "data_path": "action_result.data.*.process.facets.group.*.percent",
                    "data_type": "numeric",
                    "example_values": [
                        100
                    ]
                },
                {
                    "data_path": "action_result.data.*.process.facets.group.*.ratio",
                    "data_type": "string",
                    "example_values": [
                        "100.0"
                    ]
                },
                {
                    "data_path": "action_result.data.*.process.facets.group.*.value",
                    "data_type": "numeric",
                    "example_values": [
                        10128
                    ]
                },
                {
                    "data_path": "action_result.data.*.process.facets.host_type.*.name",
                    "data_type": "string",
                    "example_values": [
                        "domain_controller"
                    ]
                },
                {
                    "data_path": "action_result.data.*.process.facets.host_type.*.percent",
                    "data_type": "numeric",
                    "example_values": [
                        100
                    ]
                },
                {
                    "data_path": "action_result.data.*.process.facets.host_type.*.ratio",
                    "data_type": "string",
                    "example_values": [
                        "100.0"
                    ]
                },
                {
                    "data_path": "action_result.data.*.process.facets.host_type.*.value",
                    "data_type": "numeric",
                    "example_values": [
                        10123
                    ]
                },
                {
                    "data_path": "action_result.data.*.process.facets.hostname.*.name",
                    "data_type": "string",
                    "example_values": [
                        "dc2"
                    ]
                },
                {
                    "data_path": "action_result.data.*.process.facets.hostname.*.percent",
                    "data_type": "numeric",
                    "example_values": [
                        100
                    ]
                },
                {
                    "data_path": "action_result.data.*.process.facets.hostname.*.ratio",
                    "data_type": "string",
                    "example_values": [
                        "51.2"
                    ]
                },
                {
                    "data_path": "action_result.data.*.process.facets.hostname.*.value",
                    "data_type": "numeric",
                    "example_values": [
                        5185
                    ]
                },
                {
                    "data_path": "action_result.data.*.process.facets.hour_of_day.*.name",
                    "data_type": "numeric",
                    "example_values": [
                        0
                    ]
                },
                {
                    "data_path": "action_result.data.*.process.facets.hour_of_day.*.value",
                    "data_type": "numeric",
                    "example_values": [
                        411
                    ]
                },
                {
                    "data_path": "action_result.data.*.process.facets.parent_name.*.name",
                    "data_type": "string",
                    "example_values": [
                        "svchost.exe"
                    ],
                    "contains": [
                        "file name"
                    ]
                },
                {
                    "data_path": "action_result.data.*.process.facets.parent_name.*.percent",
                    "data_type": "numeric",
                    "example_values": [
                        100
                    ]
                },
                {
                    "data_path": "action_result.data.*.process.facets.parent_name.*.ratio",
                    "data_type": "string",
                    "example_values": [
                        "98.5"
                    ]
                },
                {
                    "data_path": "action_result.data.*.process.facets.parent_name.*.value",
                    "data_type": "numeric",
                    "example_values": [
                        9971
                    ]
                },
                {
                    "data_path": "action_result.data.*.process.facets.path_full.*.name",
                    "data_type": "string",
                    "example_values": [
                        "c:\\windows\\syswow64\\wbem\\wmiprvse.exe"
                    ],
                    "contains": [
                        "file path",
                        "file name"
                    ]
                },
                {
                    "data_path": "action_result.data.*.process.facets.path_full.*.percent",
                    "data_type": "numeric",
                    "example_values": [
                        100
                    ]
                },
                {
                    "data_path": "action_result.data.*.process.facets.path_full.*.ratio",
                    "data_type": "string",
                    "example_values": [
                        "98.5"
                    ]
                },
                {
                    "data_path": "action_result.data.*.process.facets.path_full.*.value",
                    "data_type": "numeric",
                    "example_values": [
                        9971
                    ]
                },
                {
                    "data_path": "action_result.data.*.process.facets.process_md5.*.name",
                    "data_type": "string",
                    "example_values": [
                        "test91ac8d46aaf22ba8bc5c73datest"
                    ],
                    "contains": [
                        "md5"
                    ]
                },
                {
                    "data_path": "action_result.data.*.process.facets.process_md5.*.percent",
                    "data_type": "numeric",
                    "example_values": [
                        100
                    ]
                },
                {
                    "data_path": "action_result.data.*.process.facets.process_md5.*.ratio",
                    "data_type": "string",
                    "example_values": [
                        "98.5"
                    ]
                },
                {
                    "data_path": "action_result.data.*.process.facets.process_md5.*.value",
                    "data_type": "numeric",
                    "example_values": [
                        9971
                    ]
                },
                {
                    "data_path": "action_result.data.*.process.facets.process_name.*.name",
                    "data_type": "string",
                    "example_values": [
                        "wmiprvse.exe"
                    ],
                    "contains": [
                        "file name"
                    ]
                },
                {
                    "data_path": "action_result.data.*.process.facets.process_name.*.percent",
                    "data_type": "numeric",
                    "example_values": [
                        100
                    ]
                },
                {
                    "data_path": "action_result.data.*.process.facets.process_name.*.ratio",
                    "data_type": "string",
                    "example_values": [
                        "98.5"
                    ]
                },
                {
                    "data_path": "action_result.data.*.process.facets.process_name.*.value",
                    "data_type": "numeric",
                    "example_values": [
                        9971
                    ]
                },
                {
                    "data_path": "action_result.data.*.process.facets.start.*.name",
                    "data_type": "string",
                    "example_values": [
                        "2018-02-24T00:00:00Z"
                    ]
                },
                {
                    "data_path": "action_result.data.*.process.facets.start.*.value",
                    "data_type": "numeric",
                    "example_values": [
                        324
                    ]
                },
                {
                    "data_path": "action_result.data.*.process.facets.username_full.*.name",
                    "data_type": "string",
                    "example_values": [
                        "LOCAL SERVICE"
                    ]
                },
                {
                    "data_path": "action_result.data.*.process.facets.username_full.*.percent",
                    "data_type": "numeric",
                    "example_values": [
                        100
                    ]
                },
                {
                    "data_path": "action_result.data.*.process.facets.username_full.*.ratio",
                    "data_type": "string",
                    "example_values": [
                        "98.4"
                    ]
                },
                {
                    "data_path": "action_result.data.*.process.facets.username_full.*.value",
                    "data_type": "numeric",
                    "example_values": [
                        9966
                    ]
                },
                {
                    "data_path": "action_result.data.*.process.incomplete_results",
                    "data_type": "boolean",
                    "example_values": [
                        true,
                        false
                    ]
                },
                {
                    "data_path": "action_result.data.*.process.results.*.alliance_data_srstrust",
                    "data_type": "string",
                    "example_values": [
                        "test91ac8d46aaf22ba8bc5c73datest"
                    ],
                    "contains": [
                        "md5"
                    ]
                },
                {
                    "data_path": "action_result.data.*.process.results.*.alliance_link_srstrust",
                    "data_type": "string",
                    "example_values": [
                        "https://testservices.testbit9.com/Services/extinfo.aspx?ak=b8b4e631d4884ad1c56f50e4a5ee9279&sg=0313e1735f6cec221b1d686bd4de23ee&md5=4fb491ac8d46aaf22ba8bc5c73dabef7"
                    ],
                    "contains": [
                        "url"
                    ]
                },
                {
                    "data_path": "action_result.data.*.process.results.*.alliance_score_srstrust",
                    "data_type": "numeric",
                    "example_values": [
                        -100
                    ]
                },
                {
                    "data_path": "action_result.data.*.process.results.*.alliance_updated_srstrust",
                    "data_type": "string",
                    "example_values": [
                        "2018-02-07T02:37:28Z"
                    ]
                },
                {
                    "data_path": "action_result.data.*.process.results.*.childproc_count",
                    "data_type": "numeric",
                    "example_values": [
                        0
                    ]
                },
                {
                    "data_path": "action_result.data.*.process.results.*.cmdline",
                    "data_type": "string",
                    "example_values": [
                        "C:\\Windows\\sysWOW64\\wbem\\wmiprvse.exe -Embedding"
                    ],
                    "contains": [
                        "file path"
                    ]
                },
                {
                    "data_path": "action_result.data.*.process.results.*.comms_ip",
                    "data_type": "numeric",
                    "example_values": [
                        168886572
                    ]
                },
                {
                    "data_path": "action_result.data.*.process.results.*.crossproc_count",
                    "data_type": "numeric",
                    "example_values": [
                        2
                    ]
                },
                {
                    "data_path": "action_result.data.*.process.results.*.emet_config",
                    "data_type": "string"
                },
                {
                    "data_path": "action_result.data.*.process.results.*.emet_count",
                    "data_type": "numeric",
                    "example_values": [
                        0
                    ]
                },
                {
                    "data_path": "action_result.data.*.process.results.*.filemod_count",
                    "data_type": "numeric",
                    "example_values": [
                        0
                    ]
                },
                {
                    "data_path": "action_result.data.*.process.results.*.filtering_known_dlls",
                    "data_type": "boolean",
                    "example_values": [
                        true,
                        false
                    ]
                },
                {
                    "data_path": "action_result.data.*.process.results.*.group",
                    "data_type": "string",
                    "example_values": [
                        "default group"
                    ]
                },
                {
                    "data_path": "action_result.data.*.process.results.*.host_type",
                    "data_type": "string",
                    "example_values": [
                        "workstation"
                    ]
                },
                {
                    "data_path": "action_result.data.*.process.results.*.hostname",
                    "data_type": "string",
                    "contains": [
                        "host name"
                    ],
                    "example_values": [
                        "win7-client1"
                    ]
                },
                {
                    "data_path": "action_result.data.*.process.results.*.id",
                    "contains": [
                        "carbon black process id"
                    ],
                    "data_type": "string",
                    "example_values": [
                        "0000000f-0000-0688-01d3-27738c9b4243"
                    ]
                },
                {
                    "data_path": "action_result.data.*.process.results.*.interface_ip",
                    "data_type": "numeric",
                    "example_values": [
                        168886572
                    ]
                },
                {
                    "data_path": "action_result.data.*.process.results.*.last_server_update",
                    "data_type": "string",
                    "example_values": [
                        "2018-03-22T09:21:32.332Z"
                    ]
                },
                {
                    "data_path": "action_result.data.*.process.results.*.last_update",
                    "data_type": "string",
                    "example_values": [
                        "2017-09-07T00:52:15.82Z"
                    ]
                },
                {
                    "data_path": "action_result.data.*.process.results.*.modload_count",
                    "data_type": "numeric",
                    "example_values": [
                        43
                    ]
                },
                {
                    "data_path": "action_result.data.*.process.results.*.netconn_count",
                    "data_type": "numeric",
                    "example_values": [
                        0
                    ]
                },
                {
                    "data_path": "action_result.data.*.process.results.*.os_type",
                    "data_type": "string",
                    "example_values": [
                        "windows"
                    ]
                },
                {
                    "data_path": "action_result.data.*.process.results.*.parent_id",
                    "data_type": "string",
                    "example_values": [
                        "0000000f-0000-0258-01d1-ec51b545a19b"
                    ]
                },
                {
                    "data_path": "action_result.data.*.process.results.*.parent_md5",
                    "data_type": "string",
                    "example_values": [
                        "000000000000000000000000000000"
                    ]
                },
                {
                    "data_path": "action_result.data.*.process.results.*.parent_name",
                    "data_type": "string",
                    "example_values": [
                        "svchost.exe"
                    ],
                    "contains": [
                        "file name"
                    ]
                },
                {
                    "data_path": "action_result.data.*.process.results.*.parent_pid",
                    "data_type": "numeric",
                    "example_values": [
                        600
                    ]
                },
                {
                    "data_path": "action_result.data.*.process.results.*.parent_unique_id",
                    "data_type": "string",
                    "example_values": [
                        "0000000f-0000-0258-01d1-ec51b545a19b-000000000001"
                    ]
                },
                {
                    "data_path": "action_result.data.*.process.results.*.path",
                    "data_type": "string",
                    "contains": [
                        "file path",
                        "file name"
                    ],
                    "example_values": [
                        "c:\\windows\\syswow64\\wbem\\wmiprvse.exe"
                    ]
                },
                {
                    "data_path": "action_result.data.*.process.results.*.process_md5",
                    "data_type": "string",
                    "example_values": [
                        "test91ac8d46aaf22ba8bc5c73datest"
                    ],
                    "contains": [
                        "md5"
                    ]
                },
                {
                    "data_path": "action_result.data.*.process.results.*.process_name",
                    "data_type": "string",
                    "contains": [
                        "process name",
                        "file name"
                    ],
                    "example_values": [
                        "wmiprvse.exe"
                    ]
                },
                {
                    "data_path": "action_result.data.*.process.results.*.process_pid",
                    "data_type": "numeric",
                    "contains": [
                        "pid"
                    ],
                    "example_values": [
                        1672
                    ]
                },
                {
                    "data_path": "action_result.data.*.process.results.*.processblock_count",
                    "data_type": "numeric",
                    "example_values": [
                        0
                    ]
                },
                {
                    "data_path": "action_result.data.*.process.results.*.regmod_count",
                    "data_type": "numeric",
                    "example_values": [
                        0
                    ]
                },
                {
                    "data_path": "action_result.data.*.process.results.*.segment_id",
                    "data_type": "numeric",
                    "example_values": [
                        1
                    ]
                },
                {
                    "data_path": "action_result.data.*.process.results.*.sensor_id",
                    "data_type": "numeric",
                    "contains": [
                        "carbon black sensor id"
                    ],
                    "example_values": [
                        15
                    ]
                },
                {
                    "data_path": "action_result.data.*.process.results.*.start",
                    "data_type": "string",
                    "example_values": [
                        "2017-09-07T00:52:15.758Z"
                    ]
                },
                {
                    "data_path": "action_result.data.*.process.results.*.terminated",
                    "data_type": "boolean",
                    "example_values": [
                        true,
                        false
                    ]
                },
                {
                    "data_path": "action_result.data.*.process.results.*.unique_id",
                    "data_type": "string",
                    "example_values": [
                        "0000000f-0000-0688-01d3-27738c9b4243-000000000001"
                    ]
                },
                {
                    "data_path": "action_result.data.*.process.results.*.username",
                    "data_type": "string",
                    "contains": [
                        "user name"
                    ],
                    "example_values": [
                        "SYSTEM"
                    ]
                },
                {
                    "data_path": "action_result.data.*.process.start",
                    "data_type": "numeric",
                    "example_values": [
                        0
                    ]
                },
                {
                    "data_path": "action_result.data.*.process.terms",
                    "data_type": "string",
                    "example_values": [
                        "md5:test91ac8d46aaf22ba8bc5c73datest"
                    ]
                },
                {
                    "data_path": "action_result.data.*.process.total_results",
                    "data_type": "numeric",
                    "example_values": [
                        32404
                    ]
                },
                {
                    "data_path": "action_result.summary.device_count",
                    "data_type": "numeric",
                    "example_values": [
                        32404,
                        1
                    ]
                },
                {
                    "data_path": "action_result.message",
                    "data_type": "string",
                    "example_values": [
                        "Displaying 10 'process' results of total 32404",
                        "Displaying 0 'binary' results of total 1"
                    ]
                },
                {
                    "data_path": "summary.total_objects",
                    "data_type": "numeric",
                    "example_values": [
                        1
                    ]
                },
                {
                    "data_path": "summary.total_objects_successful",
                    "data_type": "numeric",
                    "example_values": [
                        1
                    ]
                }
            ],
            "versions": "EQ(*)"
        },
        {
            "action": "create alert",
            "description": "Create an alert/watchlist",
            "verbose": "Carbon Black Response supports 'watchlists' which are customized alerts that search for a binary or running process on an endpoint that matches a certain query. See the carbonblack_app playbook for examples.<br>This action requires only a Carbon Black Response <b>api_token</b>. The Carbon Black Response user assigned to that token does not require any privileges (i.e. No Access).",
            "type": "generic",
            "identifier": "create_alert",
            "read_only": false,
            "parameters": {
                "name": {
                    "data_type": "string",
                    "order": 0,
                    "description": "Name of created alert/watchlist",
                    "contains": [
                        "carbon black watchlist"
                    ],
                    "required": true,
                    "primary": true
                },
                "type": {
                    "data_type": "string",
                    "order": 1,
                    "description": "Type of the query",
                    "required": true,
                    "value_list": [
                        "binary",
                        "process"
                    ],
                    "contains": [
                        "carbon black query type"
                    ],
                    "primary": true
                },
                "query": {
                    "data_type": "string",
                    "order": 2,
                    "description": "Query to add the watchlist for",
                    "required": true,
                    "contains": [
                        "carbon black query"
                    ],
                    "primary": true
                },
                "read_only": {
                    "data_type": "boolean",
                    "order": 3,
                    "description": "Read-only watchlist",
                    "default": false
                }
            },
            "render": {
                "type": "table",
                "width": 12,
                "height": 5,
                "title": "New Alert"
            },
            "output": [
                {
                    "data_path": "action_result.status",
                    "data_type": "string",
                    "example_values": [
                        "success",
                        "failed"
                    ]
                },
                {
                    "data_path": "action_result.parameter.name",
                    "data_type": "string",
                    "example_values": [
                        "WMI Host Processes"
                    ],
                    "contains": [
                        "carbon black watchlist"
                    ]
                },
                {
                    "data_path": "action_result.parameter.query",
                    "data_type": "string",
                    "contains": [
                        "carbon black query"
                    ],
                    "example_values": [
                        "process_name:wmiprvse.exe"
                    ]
                },
                {
                    "data_path": "action_result.parameter.read_only",
                    "data_type": "boolean",
                    "example_values": [
                        false,
                        true
                    ]
                },
                {
                    "data_path": "action_result.parameter.type",
                    "data_type": "string",
                    "contains": [
                        "carbon black query type"
                    ],
                    "example_values": [
                        "process"
                    ]
                },
                {
                    "data_path": "action_result.data.*.alliance_id",
                    "data_type": "string"
                },
                {
                    "data_path": "action_result.data.*.date_added",
                    "data_type": "string",
                    "example_values": [
                        "2018-03-26 09:26:38.557456-07:00"
                    ]
                },
                {
                    "data_path": "action_result.data.*.description",
                    "data_type": "string"
                },
                {
                    "data_path": "action_result.data.*.enabled",
                    "data_type": "boolean",
                    "example_values": [
                        false,
                        true
                    ]
                },
                {
                    "data_path": "action_result.data.*.from_alliance",
                    "data_type": "boolean",
                    "example_values": [
                        false,
                        true
                    ]
                },
                {
                    "data_path": "action_result.data.*.group_id",
                    "data_type": "numeric",
                    "example_values": [
                        -1
                    ]
                },
                {
                    "data_path": "action_result.data.*.id",
                    "data_type": "string",
                    "column_name": "ID",
                    "column_order": 1,
                    "example_values": [
                        "1939"
                    ]
                },
                {
                    "data_path": "action_result.data.*.index_type",
                    "data_type": "string",
                    "example_values": [
                        "events"
                    ]
                },
                {
                    "data_path": "action_result.data.*.last_hit",
                    "data_type": "string"
                },
                {
                    "data_path": "action_result.data.*.last_hit_count",
                    "data_type": "numeric",
                    "example_values": [
                        0
                    ]
                },
                {
                    "data_path": "action_result.data.*.name",
                    "data_type": "string",
                    "column_name": "Name",
                    "column_order": 0,
                    "example_values": [
                        "WMI Host Processes"
                    ]
                },
                {
                    "data_path": "action_result.data.*.query_type",
                    "data_type": "string",
                    "column_name": "Query Type",
                    "column_order": 2,
                    "contains": [
                        "carbon black query type"
                    ],
                    "example_values": [
                        "process"
                    ]
                },
                {
                    "data_path": "action_result.data.*.quoted_query",
                    "data_type": "string",
                    "column_name": "Query",
                    "column_order": 4,
                    "contains": [
                        "carbon black query"
                    ],
                    "example_values": [
                        "process_name:wmiprvse.exe"
                    ]
                },
                {
                    "data_path": "action_result.data.*.readonly",
                    "data_type": "boolean",
                    "column_name": "Readonly",
                    "column_order": 3,
                    "example_values": [
                        false,
                        true
                    ]
                },
                {
                    "data_path": "action_result.data.*.search_query",
                    "data_type": "string",
                    "example_values": [
                        "q=cb.urlver=1&process_name%3Awmiprvse.exe"
                    ],
                    "contains": [
                        "file name"
                    ]
                },
                {
                    "data_path": "action_result.data.*.search_timestamp",
                    "data_type": "string",
                    "example_values": [
                        "1970-01-01T00:00:00.000Z"
                    ]
                },
                {
                    "data_path": "action_result.data.*.total_hits",
                    "data_type": "string",
                    "example_values": [
                        "0"
                    ]
                },
                {
                    "data_path": "action_result.data.*.total_tags",
                    "data_type": "string",
                    "example_values": [
                        "0"
                    ]
                },
                {
                    "data_path": "action_result.summary.new_watchlist_id",
                    "data_type": "string",
                    "example_values": [
                        "1939"
                    ]
                },
                {
                    "data_path": "action_result.message",
                    "data_type": "string",
                    "example_values": [
                        "New watchlist id: 1939"
                    ]
                },
                {
                    "data_path": "summary.total_objects",
                    "data_type": "numeric",
                    "example_values": [
                        1
                    ]
                },
                {
                    "data_path": "summary.total_objects_successful",
                    "data_type": "numeric",
                    "example_values": [
                        1
                    ]
                }
            ],
            "versions": "EQ(*)"
        },
        {
            "action": "update alerts",
            "description": "Alert update and resolution",
            "verbose": "Allows for update of one or more alerts by alert id(s) or by query.",
            "type": "generic",
            "identifier": "update_alerts",
            "read_only": false,
            "parameters": {
                "query": {
                    "description": "Query to run (Carbon Black Response search language)",
                    "data_type": "string",
                    "order": 0,
                    "primary": true,
                    "contains": [
                        "carbon black query"
                    ]
                },
                "alert_ids": {
                    "description": "Unique ID of alert or comma-separated list of unique alert IDs to update",
                    "data_type": "string",
                    "order": 1,
                    "primary": true,
                    "contains": [
                        "carbon black alert id"
                    ]
                },
                "requested_status": {
                    "description": "New status of the alert(s)",
                    "data_type": "string",
                    "value_list": [
                        "Resolved",
                        "Unresolved",
                        "In Progress",
                        "False Positive"
                    ],
                    "order": 2,
                    "required": true
                },
                "set_ignored": {
                    "description": "If set to true, modifies threat report so that any further hits on IOCs contained within that report will no longer trigger an Alert",
                    "data_type": "boolean",
                    "order": 3,
                    "default": false
                },
                "assign_to": {
                    "description": "Assign owner of Alert",
                    "data_type": "string",
                    "order": 4
                }
            },
            "render": {
                "type": "table",
                "width": 12,
                "height": 5,
                "title": "Update Alert(s)"
            },
            "output": [
                {
                    "data_path": "action_result.status",
                    "data_type": "string",
                    "example_values": [
                        "success"
                    ]
                },
                {
                    "data_path": "action_result.message",
                    "data_type": "string",
                    "example_values": [
                        "Result: success, Total records updated: 4",
                        "Result: success, Total records updated: 1"
                    ]
                },
                {
                    "data_path": "action_result.summary.result",
                    "data_type": "string",
                    "example_values": [
                        "success"
                    ]
                },
                {
                    "data_path": "action_result.summary.Total records updated",
                    "data_type": "numeric",
                    "example_values": [
                        4,
                        1
                    ]
                },
                {
                    "data_path": "action_result.parameter.query",
                    "data_type": "string",
                    "contains": [
                        "carbon black query"
                    ],
                    "example_values": [
                        "\"c:\\windows\\syswow64\\windowspowershell\\v1.0\\powershell.exe\""
                    ]
                },
                {
                    "data_path": "action_result.parameter.set_ignored",
                    "data_type": "numeric",
                    "example_values": [
                        false,
                        true
                    ]
                },
                {
                    "data_path": "action_result.parameter.requested_status",
                    "data_type": "string",
                    "example_values": [
                        "Resolved"
                    ]
                },
                {
                    "data_path": "summary.total_objects",
                    "data_type": "numeric",
                    "example_values": [
                        1
                    ]
                },
                {
                    "data_path": "summary.total_objects_successful",
                    "data_type": "numeric",
                    "example_values": [
                        1
                    ]
                },
                {
                    "data_path": "action_result.parameter.alert_ids",
                    "data_type": "string",
                    "contains": [
                        "carbon black alert id"
                    ],
                    "example_values": [
                        "a031cb9f-ad48-4391-9d09-eeb5def57484"
                    ]
                },
                {
                    "data_path": "action_result.parameter.assign_to",
                    "data_type": "string",
                    "example_values": [
                        "admin"
                    ]
                },
                {
                    "data_path": "action_result.data.*.result",
                    "data_type": "string",
                    "example_values": [
                        "success"
                    ]
                }
            ],
            "versions": "EQ(*)"
        },
        {
            "action": "run query",
            "description": "Run a search query on the device",
            "verbose": "This action requires only a Carbon Black Response <b>api_token</b>. The Carbon Black Response user assigned to that token does not require any privileges (i.e. No Access).",
            "type": "investigate",
            "identifier": "run_query",
            "read_only": true,
            "parameters": {
                "query": {
                    "description": "Query to run (Carbon Black Response search language)",
                    "data_type": "string",
                    "order": 0,
                    "required": true,
                    "primary": true,
                    "contains": [
                        "carbon black query"
                    ]
                },
                "type": {
                    "description": "Type of search",
                    "data_type": "string",
                    "order": 1,
                    "required": true,
                    "value_list": [
                        "alert",
                        "binary",
                        "process"
                    ],
                    "contains": [
                        "carbon black query type"
                    ],
                    "primary": true
                },
                "range": {
                    "description": "Range of items to return, for e.g. 0-10",
                    "data_type": "string",
                    "order": 2,
                    "default": "0-10"
                }
            },
            "render": {
                "type": "custom",
                "width": 10,
                "height": 5,
                "view": "carbonblack_view.query_results",
                "title": "Question Result"
            },
            "output": [
                {
                    "data_path": "action_result.status",
                    "data_type": "string",
                    "example_values": [
                        "success",
                        "failed"
                    ]
                },
                {
                    "data_path": "action_result.parameter.query",
                    "data_type": "string",
                    "contains": [
                        "carbon black query"
                    ],
                    "example_values": [
                        "process_name:wmiprvse.exe",
                        "company_name:Microsoft"
                    ]
                },
                {
                    "data_path": "action_result.parameter.range",
                    "data_type": "string",
                    "example_values": [
                        "0-10",
                        "5-8"
                    ]
                },
                {
                    "data_path": "action_result.parameter.type",
                    "data_type": "string",
                    "contains": [
                        "carbon black query type"
                    ],
                    "example_values": [
                        "process",
                        "binary"
                    ]
                },
                {
                    "data_path": "action_result.data.*.all_segments",
                    "data_type": "boolean",
                    "example_values": [
                        true,
                        false
                    ]
                },
                {
                    "data_path": "action_result.data.*.comprehensive_search",
                    "data_type": "boolean",
                    "example_values": [
                        true,
                        false
                    ]
                },
                {
                    "data_path": "action_result.data.*.elapsed",
                    "data_type": "numeric",
                    "example_values": [
                        0.2619810104370117,
                        0.1505999565124512
                    ]
                },
                {
                    "data_path": "action_result.data.*.facets.alliance_score_virustotal.*.name",
                    "data_type": "numeric",
                    "example_values": [
                        0
                    ]
                },
                {
                    "data_path": "action_result.data.*.facets.alliance_score_virustotal.*.value",
                    "data_type": "numeric",
                    "example_values": [
                        0
                    ]
                },
                {
                    "data_path": "action_result.data.*.facets.company_name_facet.*.name",
                    "data_type": "string",
                    "example_values": [
                        "CrowdStrike, Inc.",
                        "Microsoft Corporation"
                    ]
                },
                {
                    "data_path": "action_result.data.*.facets.company_name_facet.*.percent",
                    "data_type": "numeric",
                    "example_values": [
                        100
                    ]
                },
                {
                    "data_path": "action_result.data.*.facets.company_name_facet.*.ratio",
                    "data_type": "string",
                    "example_values": [
                        "33.3",
                        "99.8"
                    ]
                },
                {
                    "data_path": "action_result.data.*.facets.company_name_facet.*.value",
                    "data_type": "numeric",
                    "example_values": [
                        64,
                        13631
                    ]
                },
                {
                    "data_path": "action_result.data.*.facets.day_of_week.*.name",
                    "data_type": "string",
                    "example_values": [
                        "0"
                    ]
                },
                {
                    "data_path": "action_result.data.*.facets.day_of_week.*.value",
                    "data_type": "numeric",
                    "example_values": [
                        1428
                    ]
                },
                {
                    "data_path": "action_result.data.*.facets.digsig_publisher_facet.*.name",
                    "data_type": "string",
                    "example_values": [
                        "Microsoft Corporation"
                    ]
                },
                {
                    "data_path": "action_result.data.*.facets.digsig_publisher_facet.*.percent",
                    "data_type": "numeric",
                    "example_values": [
                        100
                    ]
                },
                {
                    "data_path": "action_result.data.*.facets.digsig_publisher_facet.*.ratio",
                    "data_type": "string",
                    "example_values": [
                        "52.0",
                        "100.0"
                    ]
                },
                {
                    "data_path": "action_result.data.*.facets.digsig_publisher_facet.*.value",
                    "data_type": "numeric",
                    "example_values": [
                        114,
                        10664
                    ]
                },
                {
                    "data_path": "action_result.data.*.facets.digsig_result.*.name",
                    "data_type": "string",
                    "example_values": [
                        "Signed"
                    ]
                },
                {
                    "data_path": "action_result.data.*.facets.digsig_result.*.percent",
                    "data_type": "numeric",
                    "example_values": [
                        100
                    ]
                },
                {
                    "data_path": "action_result.data.*.facets.digsig_result.*.ratio",
                    "data_type": "string",
                    "example_values": [
                        "98.7",
                        "78.1"
                    ]
                },
                {
                    "data_path": "action_result.data.*.facets.digsig_result.*.value",
                    "data_type": "numeric",
                    "example_values": [
                        219,
                        10663
                    ]
                },
                {
                    "data_path": "action_result.data.*.facets.digsig_sign_time.*.name",
                    "data_type": "string",
                    "example_values": [
                        "2014-06-01T00:00:00Z",
                        "2013-11-01T00:00:00Z"
                    ]
                },
                {
                    "data_path": "action_result.data.*.facets.digsig_sign_time.*.value",
                    "data_type": "numeric",
                    "example_values": [
                        2,
                        4
                    ]
                },
                {
                    "data_path": "action_result.data.*.facets.file_version_facet.*.name",
                    "data_type": "string",
                    "example_values": [
                        "1, 0, 0, 1",
                        "6.1.7600.16385 (win7_rtm.090713-1255)"
                    ]
                },
                {
                    "data_path": "action_result.data.*.facets.file_version_facet.*.percent",
                    "data_type": "numeric",
                    "example_values": [
                        100
                    ]
                },
                {
                    "data_path": "action_result.data.*.facets.file_version_facet.*.ratio",
                    "data_type": "string",
                    "example_values": [
                        "5.4",
                        "13.0"
                    ]
                },
                {
                    "data_path": "action_result.data.*.facets.file_version_facet.*.value",
                    "data_type": "numeric",
                    "example_values": [
                        11,
                        1362
                    ]
                },
                {
                    "data_path": "action_result.data.*.facets.group.*.name",
                    "data_type": "string",
                    "example_values": [
                        "default group"
                    ]
                },
                {
                    "data_path": "action_result.data.*.facets.group.*.percent",
                    "data_type": "numeric",
                    "example_values": [
                        100
                    ]
                },
                {
                    "data_path": "action_result.data.*.facets.group.*.ratio",
                    "data_type": "string",
                    "example_values": [
                        "100.0"
                    ]
                },
                {
                    "data_path": "action_result.data.*.facets.group.*.value",
                    "data_type": "numeric",
                    "example_values": [
                        10056,
                        13657
                    ]
                },
                {
                    "data_path": "action_result.data.*.facets.host_count.*.name",
                    "data_type": "string",
                    "example_values": [
                        "1"
                    ]
                },
                {
                    "data_path": "action_result.data.*.facets.host_count.*.value",
                    "data_type": "numeric",
                    "example_values": [
                        197,
                        8821
                    ]
                },
                {
                    "data_path": "action_result.data.*.facets.host_type.*.name",
                    "data_type": "string",
                    "example_values": [
                        "domain_controller"
                    ]
                },
                {
                    "data_path": "action_result.data.*.facets.host_type.*.percent",
                    "data_type": "numeric",
                    "example_values": [
                        100
                    ]
                },
                {
                    "data_path": "action_result.data.*.facets.host_type.*.ratio",
                    "data_type": "string",
                    "example_values": [
                        "56.8"
                    ]
                },
                {
                    "data_path": "action_result.data.*.facets.host_type.*.value",
                    "data_type": "numeric",
                    "example_values": [
                        5710
                    ]
                },
                {
                    "data_path": "action_result.data.*.facets.hostname.*.name",
                    "data_type": "string",
                    "contains": [
                        "host name"
                    ],
                    "example_values": [
                        "dc1",
                        "DC1"
                    ]
                },
                {
                    "data_path": "action_result.data.*.facets.hostname.*.percent",
                    "data_type": "numeric",
                    "example_values": [
                        100
                    ]
                },
                {
                    "data_path": "action_result.data.*.facets.hostname.*.ratio",
                    "data_type": "string",
                    "example_values": [
                        "29.1",
                        "21.1"
                    ]
                },
                {
                    "data_path": "action_result.data.*.facets.hostname.*.value",
                    "data_type": "numeric",
                    "example_values": [
                        2927,
                        5032
                    ]
                },
                {
                    "data_path": "action_result.data.*.facets.hour_of_day.*.name",
                    "data_type": "string",
                    "example_values": [
                        "0"
                    ]
                },
                {
                    "data_path": "action_result.data.*.facets.hour_of_day.*.value",
                    "data_type": "numeric",
                    "example_values": [
                        404
                    ]
                },
                {
                    "data_path": "action_result.data.*.facets.observed_filename_facet.*.name",
                    "data_type": "string",
                    "example_values": [
                        "c:\\program files\\crowdstrike\\cscomutils.dll",
                        "c:\\windows\\softwaredistribution\\download\\install\\am_delta.exe"
                    ],
                    "contains": [
                        "file path",
                        "file name"
                    ]
                },
                {
                    "data_path": "action_result.data.*.facets.observed_filename_facet.*.percent",
                    "data_type": "numeric",
                    "example_values": [
                        100
                    ]
                },
                {
                    "data_path": "action_result.data.*.facets.observed_filename_facet.*.ratio",
                    "data_type": "string",
                    "example_values": [
                        "2.4",
                        "2.6"
                    ]
                },
                {
                    "data_path": "action_result.data.*.facets.observed_filename_facet.*.value",
                    "data_type": "numeric",
                    "example_values": [
                        6,
                        28
                    ]
                },
                {
                    "data_path": "action_result.data.*.facets.parent_name.*.name",
                    "data_type": "string",
                    "example_values": [
                        "svchost.exe"
                    ],
                    "contains": [
                        "file name"
                    ]
                },
                {
                    "data_path": "action_result.data.*.facets.parent_name.*.percent",
                    "data_type": "numeric",
                    "example_values": [
                        100
                    ]
                },
                {
                    "data_path": "action_result.data.*.facets.parent_name.*.ratio",
                    "data_type": "string",
                    "example_values": [
                        "100.0"
                    ]
                },
                {
                    "data_path": "action_result.data.*.facets.parent_name.*.value",
                    "data_type": "numeric",
                    "example_values": [
                        10056
                    ]
                },
                {
                    "data_path": "action_result.data.*.facets.path_full.*.name",
                    "data_type": "string",
                    "example_values": [
                        "c:\\windows\\syswow64\\wbem\\wmiprvse.exe"
                    ],
                    "contains": [
                        "file path",
                        "file name"
                    ]
                },
                {
                    "data_path": "action_result.data.*.facets.path_full.*.percent",
                    "data_type": "numeric",
                    "example_values": [
                        100
                    ]
                },
                {
                    "data_path": "action_result.data.*.facets.path_full.*.ratio",
                    "data_type": "string",
                    "example_values": [
                        "59.3"
                    ]
                },
                {
                    "data_path": "action_result.data.*.facets.path_full.*.value",
                    "data_type": "numeric",
                    "example_values": [
                        5959
                    ]
                },
                {
                    "data_path": "action_result.data.*.facets.process_md5.*.name",
                    "data_type": "string",
                    "example_values": [
                        "test91ac8d46aaf22ba8bc5c73datest"
                    ],
                    "contains": [
                        "md5"
                    ]
                },
                {
                    "data_path": "action_result.data.*.facets.process_md5.*.percent",
                    "data_type": "numeric",
                    "example_values": [
                        100
                    ]
                },
                {
                    "data_path": "action_result.data.*.facets.process_md5.*.ratio",
                    "data_type": "string",
                    "example_values": [
                        "39.6"
                    ]
                },
                {
                    "data_path": "action_result.data.*.facets.process_md5.*.value",
                    "data_type": "numeric",
                    "example_values": [
                        3978
                    ]
                },
                {
                    "data_path": "action_result.data.*.facets.process_name.*.name",
                    "data_type": "string",
                    "example_values": [
                        "wmiprvse.exe"
                    ],
                    "contains": [
                        "file name"
                    ]
                },
                {
                    "data_path": "action_result.data.*.facets.process_name.*.percent",
                    "data_type": "numeric",
                    "example_values": [
                        100
                    ]
                },
                {
                    "data_path": "action_result.data.*.facets.process_name.*.ratio",
                    "data_type": "string",
                    "example_values": [
                        "100.0"
                    ]
                },
                {
                    "data_path": "action_result.data.*.facets.process_name.*.value",
                    "data_type": "numeric",
                    "example_values": [
                        10056
                    ]
                },
                {
                    "data_path": "action_result.data.*.facets.product_name_facet.*.name",
                    "data_type": "string",
                    "example_values": [
                        "CrowdStrike Falcon Sensor"
                    ]
                },
                {
                    "data_path": "action_result.data.*.facets.product_name_facet.*.percent",
                    "data_type": "numeric",
                    "example_values": [
                        100
                    ]
                },
                {
                    "data_path": "action_result.data.*.facets.product_name_facet.*.ratio",
                    "data_type": "string",
                    "example_values": [
                        "31.4",
                        "45.4"
                    ]
                },
                {
                    "data_path": "action_result.data.*.facets.product_name_facet.*.value",
                    "data_type": "numeric",
                    "example_values": [
                        64,
                        6200
                    ]
                },
                {
                    "data_path": "action_result.data.*.facets.server_added_timestamp.*.name",
                    "data_type": "string",
                    "example_values": [
                        "2018-10-16T00:00:00Z",
                        "2018-10-03T00:00:00Z"
                    ]
                },
                {
                    "data_path": "action_result.data.*.facets.server_added_timestamp.*.value",
                    "data_type": "numeric",
                    "example_values": [
                        1,
                        2
                    ]
                },
                {
                    "data_path": "action_result.data.*.facets.start.*.name",
                    "data_type": "string",
                    "example_values": [
                        "2018-02-24T00:00:00Z"
                    ]
                },
                {
                    "data_path": "action_result.data.*.facets.start.*.value",
                    "data_type": "numeric",
                    "example_values": [
                        233
                    ]
                },
                {
                    "data_path": "action_result.data.*.facets.username_full.*.name",
                    "data_type": "string",
                    "example_values": [
                        "LOCAL SERVICE"
                    ]
                },
                {
                    "data_path": "action_result.data.*.facets.username_full.*.percent",
                    "data_type": "numeric",
                    "example_values": [
                        100
                    ]
                },
                {
                    "data_path": "action_result.data.*.facets.username_full.*.ratio",
                    "data_type": "string",
                    "example_values": [
                        "59.2"
                    ]
                },
                {
                    "data_path": "action_result.data.*.facets.username_full.*.value",
                    "data_type": "numeric",
                    "example_values": [
                        5956
                    ]
                },
                {
                    "data_path": "action_result.data.*.highlights.*.ids",
                    "data_type": "string",
                    "example_values": [
                        "test0013-0000-09d8-01d3-bf3c318f7da2-01623c8etest",
                        "testEB559B6719B18E70977A325Etest"
                    ],
                    "contains": [
                        "md5"
                    ]
                },
                {
                    "data_path": "action_result.data.*.highlights.*.name",
                    "data_type": "string",
                    "example_values": [
                        "C:\\Windows\\sysWOW64\\wbem\\PREPREPREwmiprvse.exePOSTPOSTPOST -secured -Embedding",
                        "PREPREPREMicrosoftPOSTPOSTPOST Corporation"
                    ],
                    "contains": [
                        "file path"
                    ]
                },
                {
                    "data_path": "action_result.data.*.incomplete_results",
                    "data_type": "boolean",
                    "example_values": [
                        true,
                        false
                    ]
                },
                {
                    "data_path": "action_result.data.*.results.*.alliance_data_srstrust",
                    "data_type": "string",
                    "example_values": [
                        "test91ac8d46aaf22ba8bc5c73datest",
                        "test2f97951b3a5f2968e91de7detest"
                    ],
                    "contains": [
                        "md5"
                    ]
                },
                {
                    "data_path": "action_result.data.*.results.*.alliance_link_srstrust",
                    "data_type": "string",
                    "example_values": [
                        "https://testservices.test.com/Services/extinfo.aspx?ak=b8b4e631d4884ad1c56f50e4a5ee9279&sg=0313e1735f6cec221b1d686bd4de23ee&md5=4fb491ac8d46aaf22ba8bc5c73dabef7",
                        "https://testservices.test.com/Services/extinfo.aspx?ak=b8b4e631d4884ad1c56f50e4a5ee9279&sg=0313e1735f6cec221b1d686bd4de23ee&md5=718b2f97951b3a5f2968e91de7de74e5"
                    ],
                    "contains": [
                        "url"
                    ]
                },
                {
                    "data_path": "action_result.data.*.results.*.alliance_score_srstrust",
                    "data_type": "numeric",
                    "example_values": [
                        -100
                    ]
                },
                {
                    "data_path": "action_result.data.*.results.*.alliance_updated_srstrust",
                    "data_type": "string",
                    "example_values": [
                        "2018-02-07T02:37:28Z"
                    ]
                },
                {
                    "data_path": "action_result.data.*.results.*.cb_version",
                    "data_type": "numeric",
                    "example_values": [
                        610,
                        525
                    ]
                },
                {
                    "data_path": "action_result.data.*.results.*.childproc_count",
                    "data_type": "numeric",
                    "example_values": [
                        0
                    ]
                },
                {
                    "data_path": "action_result.data.*.results.*.cmdline",
                    "data_type": "string",
                    "example_values": [
                        "C:\\Windows\\system32\\wbem\\wmiprvse.exe -secured -Embedding"
                    ],
                    "contains": [
                        "file path"
                    ]
                },
                {
                    "data_path": "action_result.data.*.results.*.comments",
                    "data_type": "string",
                    "example_values": [
                        "Dynamic linked library for Xerces-C++",
                        "Flavor=Retail"
                    ]
                },
                {
                    "data_path": "action_result.data.*.results.*.comms_ip",
                    "data_type": "numeric",
                    "example_values": [
                        168886571
                    ]
                },
                {
                    "data_path": "action_result.data.*.results.*.company_name",
                    "data_type": "string",
                    "example_values": [
                        "Pulse Secure, LLC",
                        "Microsoft Corporation"
                    ]
                },
                {
                    "data_path": "action_result.data.*.results.*.copied_mod_len",
                    "data_type": "numeric",
                    "example_values": [
                        260056,
                        797184
                    ]
                },
                {
                    "data_path": "action_result.data.*.results.*.crossproc_count",
                    "data_type": "numeric",
                    "example_values": [
                        765
                    ]
                },
                {
                    "data_path": "action_result.data.*.results.*.digsig_issuer",
                    "data_type": "string",
                    "example_values": [
                        "Symantec Class 3 SHA256 Code Signing CA",
                        "Microsoft Code Signing PCA"
                    ]
                },
                {
                    "data_path": "action_result.data.*.results.*.digsig_prog_name",
                    "data_type": "string",
                    "example_values": [
                        "wpfgfx_v0400.dll"
                    ],
                    "contains": [
                        "file name"
                    ]
                },
                {
                    "data_path": "action_result.data.*.results.*.digsig_publisher",
                    "data_type": "string",
                    "example_values": [
                        "Pulse Secure, LLC",
                        "Microsoft Corporation"
                    ]
                },
                {
                    "data_path": "action_result.data.*.results.*.digsig_result",
                    "data_type": "string",
                    "example_values": [
                        "Signed",
                        "Unsigned"
                    ]
                },
                {
                    "data_path": "action_result.data.*.results.*.digsig_result_code",
                    "data_type": "string",
                    "example_values": [
                        "0",
                        "2148204800"
                    ]
                },
                {
                    "data_path": "action_result.data.*.results.*.digsig_sign_time",
                    "data_type": "string",
                    "example_values": [
                        "2016-11-30T20:07:00Z",
                        "2017-03-21T08:52:00Z"
                    ]
                },
                {
                    "data_path": "action_result.data.*.results.*.digsig_subject",
                    "data_type": "string",
                    "example_values": [
                        "Pulse Secure, LLC",
                        "Microsoft Corporation"
                    ]
                },
                {
                    "data_path": "action_result.data.*.results.*.emet_config",
                    "data_type": "string"
                },
                {
                    "data_path": "action_result.data.*.results.*.emet_count",
                    "data_type": "numeric",
                    "example_values": [
                        0
                    ]
                },
                {
                    "data_path": "action_result.data.*.results.*.endpoint",
                    "data_type": "string",
                    "example_values": [
                        "CB-TEST-01|27",
                        "DC2|9"
                    ]
                },
                {
                    "data_path": "action_result.data.*.results.*.event_partition_id",
                    "data_type": "numeric",
                    "example_values": [
                        100031183388672,
                        97837529038848
                    ]
                },
                {
                    "data_path": "action_result.data.*.results.*.facet_id",
                    "data_type": "numeric",
                    "example_values": [
                        845870,
                        0
                    ]
                },
                {
                    "data_path": "action_result.data.*.results.*.file_desc",
                    "data_type": "string",
                    "example_values": [
                        "PulseSetupClientATL ActiveX Control Module",
                        "Microsoft .NET Runtime Object Remoting"
                    ],
                    "contains": [
                        "file name"
                    ]
                },
                {
                    "data_path": "action_result.data.*.results.*.file_version",
                    "data_type": "string",
                    "example_values": [
                        "2, 1, 1, 1",
                        "4.0.30319.36388 built by: FX452RTMLDR"
                    ]
                },
                {
                    "data_path": "action_result.data.*.results.*.filemod_count",
                    "data_type": "numeric",
                    "example_values": [
                        0
                    ]
                },
                {
                    "data_path": "action_result.data.*.results.*.filtering_known_dlls",
                    "data_type": "boolean",
                    "example_values": [
                        true,
                        false
                    ]
                },
                {
                    "data_path": "action_result.data.*.results.*.group",
                    "data_type": "string",
                    "example_values": [
                        "default group",
                        "Default Group"
                    ]
                },
                {
                    "data_path": "action_result.data.*.results.*.host_count",
                    "data_type": "numeric",
                    "example_values": [
                        1,
                        2
                    ]
                },
                {
                    "data_path": "action_result.data.*.results.*.host_type",
                    "data_type": "string",
                    "example_values": [
                        "server"
                    ]
                },
                {
                    "data_path": "action_result.data.*.results.*.hostname",
                    "data_type": "string",
                    "contains": [
                        "host name"
                    ],
                    "example_values": [
                        "app1"
                    ]
                },
                {
                    "data_path": "action_result.data.*.results.*.id",
                    "data_type": "string",
                    "example_values": [
                        "00000004-0000-0a84-01d3-b2e262d64d34"
                    ]
                },
                {
                    "data_path": "action_result.data.*.results.*.interface_ip",
                    "data_type": "numeric",
                    "example_values": [
                        168886571
                    ]
                },
                {
                    "data_path": "action_result.data.*.results.*.internal_name",
                    "data_type": "string",
                    "example_values": [
                        "PulseSetupClientATL",
                        "System.Runtime.Remoting.dll"
                    ],
                    "contains": [
                        "file name"
                    ]
                },
                {
                    "data_path": "action_result.data.*.results.*.is_64bit",
                    "data_type": "boolean",
                    "example_values": [
                        false,
                        true
                    ]
                },
                {
                    "data_path": "action_result.data.*.results.*.is_executable_image",
                    "data_type": "boolean",
                    "example_values": [
                        false,
                        true
                    ]
                },
                {
                    "data_path": "action_result.data.*.results.*.last_seen",
                    "data_type": "string",
                    "example_values": [
                        "2018-10-30T06:30:18.002Z",
                        "2017-04-25T17:27:11.523Z"
                    ]
                },
                {
                    "data_path": "action_result.data.*.results.*.last_server_update",
                    "data_type": "string",
                    "example_values": [
                        "2018-03-19T03:32:44.297Z"
                    ]
                },
                {
                    "data_path": "action_result.data.*.results.*.last_update",
                    "data_type": "string",
                    "example_values": [
                        "2018-03-19T03:30:06.06Z"
                    ]
                },
                {
                    "data_path": "action_result.data.*.results.*.legal_copyright",
                    "data_type": "string",
                    "example_values": [
                        "Copyright (C) 2008"
                    ]
                },
                {
                    "data_path": "action_result.data.*.results.*.md5",
                    "data_type": "string",
                    "contains": [
                        "md5"
                    ],
                    "example_values": [
                        "testC7F4A1A84F0CFFDA588CDB91test",
                        "test051D177B442F1674818D80A7test"
                    ]
                },
                {
                    "data_path": "action_result.data.*.results.*.modload_count",
                    "data_type": "numeric",
                    "example_values": [
                        2855
                    ]
                },
                {
                    "data_path": "action_result.data.*.results.*.netconn_count",
                    "data_type": "numeric",
                    "example_values": [
                        0
                    ]
                },
                {
                    "data_path": "action_result.data.*.results.*.observed_filename",
                    "data_type": "string",
                    "contains": [
                        "file name",
                        "file path"
                    ],
                    "example_values": [
                        "c:\\program files\\vmware\\vmware tools\\vmware vgauth\\xerces-c_3_1.dll",
                        "c:\\windows\\assembly\\nativeimages_v4.0.30319_32\\mscorlib\\3cca78938d1de34f45ab427f6ee8cbc0\\mscorlib.ni.dll"
                    ]
                },
                {
                    "data_path": "action_result.data.*.results.*.orig_mod_len",
                    "data_type": "numeric",
                    "example_values": [
                        260056,
                        797184
                    ]
                },
                {
                    "data_path": "action_result.data.*.results.*.original_filename",
                    "data_type": "string",
                    "example_values": [
                        "PulseSetupClientATL.dll",
                        "System.Runtime.Remoting.dll"
                    ],
                    "contains": [
                        "file name"
                    ]
                },
                {
                    "data_path": "action_result.data.*.results.*.os_type",
                    "data_type": "string",
                    "example_values": [
                        "windows",
                        "Windows"
                    ]
                },
                {
                    "data_path": "action_result.data.*.results.*.parent_id",
                    "data_type": "string",
                    "example_values": [
                        "00000004-0000-0284-01d3-b2e1c4c48e56"
                    ]
                },
                {
                    "data_path": "action_result.data.*.results.*.parent_md5",
                    "data_type": "string",
                    "contains": [
                        "md5"
                    ],
                    "example_values": [
                        "000000000000000000000000000000"
                    ]
                },
                {
                    "data_path": "action_result.data.*.results.*.parent_name",
                    "data_type": "string",
                    "example_values": [
                        "svchost.exe"
                    ],
                    "contains": [
                        "file name"
                    ]
                },
                {
                    "data_path": "action_result.data.*.results.*.parent_pid",
                    "data_type": "numeric",
                    "example_values": [
                        644
                    ]
                },
                {
                    "data_path": "action_result.data.*.results.*.parent_unique_id",
                    "data_type": "string",
                    "example_values": [
                        "00000004-0000-0284-01d3-b2e1c4c48e56-000000000001"
                    ]
                },
                {
                    "data_path": "action_result.data.*.results.*.path",
                    "data_type": "string",
                    "contains": [
                        "file path",
                        "file name"
                    ],
                    "example_values": [
                        "c:\\windows\\system32\\wbem\\wmiprvse.exe"
                    ]
                },
                {
                    "data_path": "action_result.data.*.results.*.private_build",
                    "data_type": "string",
                    "example_values": [
                        "DDBLD366B"
                    ]
                },
                {
                    "data_path": "action_result.data.*.results.*.process_md5",
                    "data_type": "string",
                    "contains": [
                        "md5"
                    ],
                    "example_values": [
                        "testcbbfe943030acfd9e892b251test"
                    ]
                },
                {
                    "data_path": "action_result.data.*.results.*.process_name",
                    "data_type": "string",
                    "contains": [
                        "process name",
                        "file name"
                    ],
                    "example_values": [
                        "wmiprvse.exe"
                    ]
                },
                {
                    "data_path": "action_result.data.*.results.*.process_pid",
                    "data_type": "numeric",
                    "contains": [
                        "pid"
                    ],
                    "example_values": [
                        2692
                    ]
                },
                {
                    "data_path": "action_result.data.*.results.*.processblock_count",
                    "data_type": "numeric",
                    "example_values": [
                        0
                    ]
                },
                {
                    "data_path": "action_result.data.*.results.*.product_name",
                    "data_type": "string",
                    "example_values": [
                        "PulseSetupClientATL ActiveX Control Module",
                        "ContextH Application"
                    ]
                },
                {
                    "data_path": "action_result.data.*.results.*.product_version",
                    "data_type": "string",
                    "example_values": [
                        "2, 1, 1, 1",
                        "4.0.30319.36388"
                    ]
                },
                {
                    "data_path": "action_result.data.*.results.*.regmod_count",
                    "data_type": "numeric",
                    "example_values": [
                        25
                    ]
                },
                {
                    "data_path": "action_result.data.*.results.*.segment_id",
                    "data_type": "numeric",
                    "example_values": [
                        1521430364264
                    ]
                },
                {
                    "data_path": "action_result.data.*.results.*.sensor_id",
                    "data_type": "numeric",
                    "contains": [
                        "carbon black sensor id"
                    ],
                    "example_values": [
                        4
                    ]
                },
                {
                    "data_path": "action_result.data.*.results.*.server_added_timestamp",
                    "data_type": "string",
                    "example_values": [
                        "2017-08-29T13:04:45.465Z",
                        "2017-04-12T10:10:48.962Z"
                    ]
                },
                {
                    "data_path": "action_result.data.*.results.*.signed",
                    "data_type": "string",
                    "example_values": [
                        "Signed",
                        "Unsigned"
                    ]
                },
                {
                    "data_path": "action_result.data.*.results.*.start",
                    "data_type": "string",
                    "example_values": [
                        "2018-03-03T11:25:51.444Z"
                    ]
                },
                {
                    "data_path": "action_result.data.*.results.*.terminated",
                    "data_type": "boolean",
                    "example_values": [
                        true,
                        false
                    ]
                },
                {
                    "data_path": "action_result.data.*.results.*.timestamp",
                    "data_type": "string",
                    "example_values": [
                        "2017-08-29T13:04:45.465Z",
                        "2017-04-12T10:10:48.962Z"
                    ]
                },
                {
                    "data_path": "action_result.data.*.results.*.unique_id",
                    "data_type": "string",
                    "example_values": [
                        "00000004-0000-0a84-01d3-b2e262d64d34-01623c510068"
                    ]
                },
                {
                    "data_path": "action_result.data.*.results.*.username",
                    "data_type": "string",
                    "contains": [
                        "user name"
                    ],
                    "example_values": [
                        "NETWORK SERVICE"
                    ]
                },
                {
                    "data_path": "action_result.data.*.results.*.watchlists.*.value",
                    "data_type": "string",
                    "example_values": [
                        "2017-08-29T13:10:02.418Z",
                        "2017-04-12T14:50:01.772Z"
                    ]
                },
                {
                    "data_path": "action_result.data.*.results.*.watchlists.*.wid",
                    "data_type": "string",
                    "example_values": [
                        "1532",
                        "4"
                    ]
                },
                {
                    "data_path": "action_result.data.*.start",
                    "data_type": "numeric",
                    "example_values": [
                        0,
                        5
                    ]
                },
                {
                    "data_path": "action_result.data.*.terms",
                    "data_type": "string",
                    "example_values": [
                        "process_name:wmiprvse.exe",
                        "q=cb.urlver=1&%7B%27md5%27%3A%20%27abe660d049e047768d0c4f258bbad8c2%27%7D",
                        "company_name:Microsoft"
                    ],
                    "contains": [
                        "file name"
                    ]
                },
                {
                    "data_path": "action_result.data.*.total_results",
                    "data_type": "numeric",
                    "example_values": [
                        80642,
                        55073
                    ]
                },
                {
                    "data_path": "action_result.summary.number_of_results",
                    "data_type": "numeric",
                    "example_values": [
                        10,
                        3
                    ]
                },
                {
                    "data_path": "action_result.message",
                    "data_type": "string",
                    "example_values": [
                        "Displaying 10 'process' results of total 80642",
                        "Displaying 10 'binary' results of total 55073"
                    ]
                },
                {
                    "data_path": "summary.total_objects",
                    "data_type": "numeric",
                    "example_values": [
                        1
                    ]
                },
                {
                    "data_path": "summary.total_objects_successful",
                    "data_type": "numeric",
                    "example_values": [
                        1
                    ]
                }
            ],
            "versions": "EQ(*)"
        },
        {
            "action": "list alerts",
            "description": "List all the alerts/watchlists configured on the device",
            "verbose": "This action requires only a Carbon Black Response <b>api_token</b>. The Carbon Black Response user assigned to that token does not require any privileges (i.e. No Access).",
            "type": "investigate",
            "identifier": "list_alerts",
            "read_only": true,
            "parameters": {},
            "render": {
                "type": "table",
                "width": 12,
                "height": 5,
                "title": "List Alerts"
            },
            "output": [
                {
                    "data_path": "action_result.status",
                    "data_type": "string",
                    "example_values": [
                        "success",
                        "failed"
                    ]
                },
                {
                    "data_path": "action_result.data.*.alliance_id",
                    "data_type": "string"
                },
                {
                    "data_path": "action_result.data.*.date_added",
                    "data_type": "string",
                    "example_values": [
                        "2015-05-05 19:22:35.526667-07:00"
                    ]
                },
                {
                    "data_path": "action_result.data.*.description",
                    "data_type": "string",
                    "example_values": [
                        "This is sample description"
                    ]
                },
                {
                    "data_path": "action_result.data.*.enabled",
                    "data_type": "boolean",
                    "column_name": "Enabled",
                    "column_order": 2,
                    "example_values": [
                        false,
                        true
                    ]
                },
                {
                    "data_path": "action_result.data.*.from_alliance",
                    "data_type": "boolean",
                    "example_values": [
                        false,
                        true
                    ]
                },
                {
                    "data_path": "action_result.data.*.group_id",
                    "data_type": "numeric",
                    "example_values": [
                        -1
                    ]
                },
                {
                    "data_path": "action_result.data.*.id",
                    "data_type": "string",
                    "column_name": "ID",
                    "column_order": 1,
                    "example_values": [
                        "2"
                    ]
                },
                {
                    "data_path": "action_result.data.*.index_type",
                    "data_type": "string",
                    "example_values": [
                        "events"
                    ]
                },
                {
                    "data_path": "action_result.data.*.last_hit",
                    "data_type": "string",
                    "example_values": [
                        "2018-03-26 04:10:03.410508-07:00"
                    ]
                },
                {
                    "data_path": "action_result.data.*.last_hit_count",
                    "data_type": "numeric",
                    "example_values": [
                        1
                    ]
                },
                {
                    "data_path": "action_result.data.*.name",
                    "data_type": "string",
                    "column_name": "Name",
                    "column_order": 0,
                    "example_values": [
                        "Non-System Filemods to system32"
                    ],
                    "contains": [
                        "ip"
                    ]
                },
                {
                    "data_path": "action_result.data.*.query_type",
                    "data_type": "string",
                    "column_name": "Query Type",
                    "column_order": 3,
                    "contains": [
                        "carbon black query type"
                    ],
                    "example_values": [
                        "process"
                    ]
                },
                {
                    "data_path": "action_result.data.*.quoted_query",
                    "data_type": "string",
                    "column_name": "Search Query",
                    "column_order": 4,
                    "contains": [
                        "carbon black query",
                        "file name"
                    ],
                    "example_values": [
                        "-path:c:\\windows\\*&cb.q.filemod=c:\\windows\\system32\\*"
                    ]
                },
                {
                    "data_path": "action_result.data.*.readonly",
                    "data_type": "boolean",
                    "example_values": [
                        false,
                        true
                    ]
                },
                {
                    "data_path": "action_result.data.*.search_query",
                    "data_type": "string",
                    "example_values": [
                        "q=-path%3Ac%3A%5Cwindows%5C%2A&cb.urlver=1&cb.q.filemod=c%3A%5Cwindows%5Csystem32%5C%2A"
                    ],
                    "contains": [
                        "file name"
                    ]
                },
                {
                    "data_path": "action_result.data.*.search_timestamp",
                    "data_type": "string",
                    "example_values": [
                        "2018-03-26 16:20:02.810494"
                    ]
                },
                {
                    "data_path": "action_result.data.*.total_hits",
                    "data_type": "string",
                    "example_values": [
                        "3705"
                    ]
                },
                {
                    "data_path": "action_result.data.*.total_tags",
                    "data_type": "string",
                    "example_values": [
                        "2097"
                    ]
                },
                {
                    "data_path": "action_result.summary.total_alerts",
                    "data_type": "numeric",
                    "example_values": [
                        29
                    ]
                },
                {
                    "data_path": "action_result.message",
                    "data_type": "string",
                    "example_values": [
                        "Total alerts: 29"
                    ]
                },
                {
                    "data_path": "summary.total_objects",
                    "data_type": "numeric",
                    "example_values": [
                        1
                    ]
                },
                {
                    "data_path": "summary.total_objects_successful",
                    "data_type": "numeric",
                    "example_values": [
                        1
                    ]
                }
            ],
            "versions": "EQ(*)"
        },
        {
            "action": "list endpoints",
            "description": "List all the endpoints/sensors configured on the device",
            "verbose": "This action requires Carbon Black Response view privileges to list sensors and therefore a list of endpoints known to Carbon Black Response. If this privilege is not assigned to the asset <b>api_token</b>, the action will succeed and return an empty list.",
            "type": "investigate",
            "identifier": "list_endpoints",
            "read_only": true,
            "parameters": {},
            "render": {
                "width": 12,
                "title": "List Endpoints",
                "type": "table",
                "height": 5
            },
            "output": [
                {
                    "data_path": "action_result.status",
                    "data_type": "string",
                    "example_values": [
                        "success",
                        "failed"
                    ]
                },
                {
                    "data_path": "action_result.data.*.boot_id",
                    "data_type": "string",
                    "example_values": [
                        "54"
                    ]
                },
                {
                    "data_path": "action_result.data.*.build_id",
                    "data_type": "numeric",
                    "example_values": [
                        30
                    ]
                },
                {
                    "data_path": "action_result.data.*.build_version_string",
                    "data_type": "string",
                    "example_values": [
                        "006.000.002.70329"
                    ]
                },
                {
                    "data_path": "action_result.data.*.clock_delta",
                    "data_type": "string",
                    "example_values": [
                        "0"
                    ]
                },
                {
                    "data_path": "action_result.data.*.computer_dns_name",
                    "data_type": "string",
                    "column_name": "Dns Name",
                    "column_order": 4,
                    "example_values": [
                        "UHM.corp.contoso.com"
                    ]
                },
                {
                    "data_path": "action_result.data.*.computer_name",
                    "data_type": "string",
                    "column_name": "Name",
                    "column_order": 0,
                    "contains": [
                        "host name"
                    ],
                    "example_values": [
                        "UHM"
                    ]
                },
                {
                    "data_path": "action_result.data.*.computer_sid",
                    "data_type": "string",
                    "example_values": [
                        "S-1-5-21-1540634596-1233759778-829539712"
                    ]
                },
                {
                    "data_path": "action_result.data.*.cookie",
                    "data_type": "numeric",
                    "example_values": [
                        111490759
                    ]
                },
                {
                    "data_path": "action_result.data.*.display",
                    "data_type": "boolean",
                    "example_values": [
                        false,
                        true
                    ]
                },
                {
                    "data_path": "action_result.data.*.emet_dump_flags",
                    "data_type": "string"
                },
                {
                    "data_path": "action_result.data.*.emet_exploit_action",
                    "data_type": "string",
                    "example_values": [
                        " (Locally configured)"
                    ]
                },
                {
                    "data_path": "action_result.data.*.emet_is_gpo",
                    "data_type": "boolean",
                    "example_values": [
                        false,
                        true
                    ]
                },
                {
                    "data_path": "action_result.data.*.emet_process_count",
                    "data_type": "numeric",
                    "example_values": [
                        0
                    ]
                },
                {
                    "data_path": "action_result.data.*.emet_report_setting",
                    "data_type": "string",
                    "example_values": [
                        " (Locally configured)"
                    ]
                },
                {
                    "data_path": "action_result.data.*.emet_telemetry_path",
                    "data_type": "string"
                },
                {
                    "data_path": "action_result.data.*.emet_version",
                    "data_type": "string"
                },
                {
                    "data_path": "action_result.data.*.event_log_flush_time",
                    "data_type": "string"
                },
                {
                    "data_path": "action_result.data.*.group_id",
                    "data_type": "numeric",
                    "example_values": [
                        1
                    ]
                },
                {
                    "data_path": "action_result.data.*.id",
                    "data_type": "numeric",
                    "column_name": "Sensor ID",
                    "column_order": 8,
                    "contains": [
                        "carbon black sensor id"
                    ],
                    "example_values": [
                        19
                    ]
                },
                {
                    "data_path": "action_result.data.*.ips",
                    "data_type": "string",
                    "column_name": "IP Addresses",
                    "contains": [
                        "ip"
                    ],
                    "column_order": 1,
                    "example_values": [
                        "122.122.122.122"
                    ]
                },
                {
                    "data_path": "action_result.data.*.is_isolating",
                    "data_type": "boolean",
                    "column_name": "Is Isolated?",
                    "column_order": 2,
                    "example_values": [
                        false,
                        true
                    ]
                },
                {
                    "data_path": "action_result.data.*.last_checkin_time",
                    "data_type": "string",
                    "example_values": [
                        "2018-03-26 09:19:53.265543-07:00"
                    ]
                },
                {
                    "data_path": "action_result.data.*.last_update",
                    "data_type": "string",
                    "example_values": [
                        "2018-03-26 09:19:56.704701-07:00"
                    ]
                },
                {
                    "data_path": "action_result.data.*.license_expiration",
                    "data_type": "string",
                    "example_values": [
                        "1990-01-01 00:00:00-08:00"
                    ]
                },
                {
                    "data_path": "action_result.data.*.network_adapters",
                    "data_type": "string",
                    "example_values": [
                        "122.122.122.122,000c29725527|"
                    ]
                },
                {
                    "data_path": "action_result.data.*.network_isolation_enabled",
                    "data_type": "boolean",
                    "column_name": "Isolation Enabled?",
                    "column_order": 7,
                    "example_values": [
                        false,
                        true
                    ]
                },
                {
                    "data_path": "action_result.data.*.next_checkin_time",
                    "data_type": "string",
                    "example_values": [
                        "2018-03-26 09:20:24.262734-07:00"
                    ]
                },
                {
                    "data_path": "action_result.data.*.node_id",
                    "data_type": "numeric",
                    "example_values": [
                        0
                    ]
                },
                {
                    "data_path": "action_result.data.*.notes",
                    "data_type": "string"
                },
                {
                    "data_path": "action_result.data.*.num_eventlog_bytes",
                    "data_type": "string",
                    "example_values": [
                        "24800"
                    ]
                },
                {
                    "data_path": "action_result.data.*.num_storefiles_bytes",
                    "data_type": "string",
                    "example_values": [
                        "0"
                    ]
                },
                {
                    "data_path": "action_result.data.*.os_environment_display_string",
                    "data_type": "string",
                    "column_name": "OS",
                    "column_order": 6,
                    "example_values": [
                        "Windows Server 2008 R2 Server Enterprise Service Pack 1, 64-bit"
                    ]
                },
                {
                    "data_path": "action_result.data.*.os_environment_id",
                    "data_type": "numeric",
                    "example_values": [
                        10
                    ]
                },
                {
                    "data_path": "action_result.data.*.os_type",
                    "data_type": "numeric",
                    "example_values": [
                        1
                    ]
                },
                {
                    "data_path": "action_result.data.*.parity_host_id",
                    "data_type": "string",
                    "example_values": [
                        "0"
                    ]
                },
                {
                    "data_path": "action_result.data.*.physical_memory_size",
                    "data_type": "string",
                    "example_values": [
                        "4294500352"
                    ]
                },
                {
                    "data_path": "action_result.data.*.power_state",
                    "data_type": "string",
                    "example_values": [
                        "0"
                    ]
                },
                {
                    "data_path": "action_result.data.*.registration_time",
                    "data_type": "string",
                    "example_values": [
                        "2016-07-05 21:27:51.176278-07:00"
                    ]
                },
                {
                    "data_path": "action_result.data.*.restart_queued",
                    "data_type": "boolean",
                    "example_values": [
                        false,
                        true
                    ]
                },
                {
                    "data_path": "action_result.data.*.sensor_health_message",
                    "data_type": "string",
                    "example_values": [
                        "Healthy"
                    ]
                },
                {
                    "data_path": "action_result.data.*.sensor_health_status",
                    "data_type": "numeric",
                    "example_values": [
                        100
                    ]
                },
                {
                    "data_path": "action_result.data.*.sensor_uptime",
                    "data_type": "string",
                    "example_values": [
                        "331925"
                    ]
                },
                {
                    "data_path": "action_result.data.*.shard_id",
                    "data_type": "numeric",
                    "example_values": [
                        0
                    ]
                },
                {
                    "data_path": "action_result.data.*.status",
                    "data_type": "string",
                    "column_name": "Status",
                    "column_order": 3,
                    "example_values": [
                        "Online"
                    ]
                },
                {
                    "data_path": "action_result.data.*.supports_2nd_gen_modloads",
                    "data_type": "boolean",
                    "example_values": [
                        false,
                        true
                    ]
                },
                {
                    "data_path": "action_result.data.*.supports_cblr",
                    "data_type": "boolean",
                    "example_values": [
                        false,
                        true
                    ]
                },
                {
                    "data_path": "action_result.data.*.supports_isolation",
                    "data_type": "boolean",
                    "column_name": "Supports Isolation?",
                    "column_order": 5,
                    "example_values": [
                        false,
                        true
                    ]
                },
                {
                    "data_path": "action_result.data.*.systemvolume_free_size",
                    "data_type": "string",
                    "example_values": [
                        "22704738304"
                    ]
                },
                {
                    "data_path": "action_result.data.*.systemvolume_total_size",
                    "data_type": "string",
                    "example_values": [
                        "107267223552"
                    ]
                },
                {
                    "data_path": "action_result.data.*.uninstall",
                    "data_type": "boolean",
                    "example_values": [
                        false,
                        true
                    ]
                },
                {
                    "data_path": "action_result.data.*.uninstalled",
                    "data_type": "string"
                },
                {
                    "data_path": "action_result.data.*.uptime",
                    "data_type": "string",
                    "example_values": [
                        "331981"
                    ]
                },
                {
                    "data_path": "action_result.summary.total_endpoints",
                    "data_type": "numeric",
                    "example_values": [
                        9
                    ]
                },
                {
                    "data_path": "action_result.message",
                    "data_type": "string",
                    "example_values": [
                        "Total endpoints: 9"
                    ]
                },
                {
                    "data_path": "summary.total_objects",
                    "data_type": "numeric",
                    "example_values": [
                        1
                    ]
                },
                {
                    "data_path": "summary.total_objects_successful",
                    "data_type": "numeric",
                    "example_values": [
                        1
                    ]
                }
            ],
            "versions": "EQ(*)"
        },
        {
            "action": "quarantine device",
            "description": "Quarantine the endpoint",
            "type": "contain",
            "identifier": "quarantine_device",
            "read_only": false,
            "undo": "unquarantine device",
            "verbose": "Carbon Black Response can have multiple entries that match an ip address, even a hostname. This could happen if a machine was removed and re-added to Carbon Black Response after an extended period. Carbon Black Response also supports partial matches for hostnames, e.g. if <b>ip_hostname</b> is specified as <i>WIN</i> then this will match endpoints with hostname <i>WINXP</i> and <i>WIN8</i>. The action will return an <b>error</b> if multiple <b>online</b> endpoints match the input parameter.<br>This action requires administrative privileges to search for the given endpoints and set the quarantine/isolation state. If this privilege is not assigned to the asset <b>api_token</b>, the action may return an empty list or <b>HTTP 405 Method Not Allowed</b> error.",
            "parameters": {
                "ip_hostname": {
                    "description": "Hostname/IP of endpoint to quarantine",
                    "data_type": "string",
                    "order": 0,
                    "contains": [
                        "host name",
                        "ip"
                    ],
                    "primary": true,
                    "required": true
                }
            },
            "render": {
                "width": 12,
                "title": "Quarantine Device",
                "type": "table",
                "height": 5
            },
            "output": [
                {
                    "data_path": "action_result.status",
                    "data_type": "string",
                    "column_name": "Status",
                    "column_order": 2,
                    "example_values": [
                        "success",
                        "failed"
                    ]
                },
                {
                    "data_path": "action_result.parameter.ip_hostname",
                    "data_type": "string",
                    "column_name": "Name/Ip",
                    "column_order": 0,
                    "contains": [
                        "host name",
                        "ip"
                    ],
                    "example_values": [
                        "cb-lab"
                    ]
                },
                {
                    "data_path": "action_result.data",
                    "data_type": "string"
                },
                {
                    "data_path": "action_result.summary",
                    "data_type": "string"
                },
                {
                    "data_path": "action_result.message",
                    "data_type": "string",
                    "column_name": "Message",
                    "column_order": 1,
                    "example_values": [
                        "Quarantine action succeeded. It might take some time for endpoint to get isolated."
                    ]
                },
                {
                    "data_path": "summary.total_objects",
                    "data_type": "numeric",
                    "example_values": [
                        1
                    ]
                },
                {
                    "data_path": "summary.total_objects_successful",
                    "data_type": "numeric",
                    "example_values": [
                        1
                    ]
                }
            ],
            "versions": "EQ(*)"
        },
        {
            "action": "unquarantine device",
            "description": "Unquarantine the endpoint",
            "type": "correct",
            "identifier": "unquarantine_device",
            "read_only": false,
            "undo": "quarantine device",
            "verbose": "Carbon Black Response can have multiple entries that match an ip address, even a hostname. This could happen if a machine was removed and re-added to Carbon Black Response after an extended period. Carbon Black Response also supports partial matches for hostnames, e.g. if <b>ip_hostname</b> is specified as <i>WIN</i> then this will match endpoints with hostname <i>WINXP</i> and <i>WIN8</i>. The action will return an <b>error</b> if multiple <b>online</b> endpoints match the input parameter.<br>This action requires administrative privileges to search for the given endpoints and re-set the quarantine/isolation state. If this privilege is not assigned to the asset <b>api_token</b>, the action may return an empty list or <b>HTTP 405 Method Not Allowed</b> error.",
            "parameters": {
                "ip_hostname": {
                    "description": "Hostname/IP of endpoint to unquarantine",
                    "data_type": "string",
                    "order": 0,
                    "contains": [
                        "host name",
                        "ip"
                    ],
                    "primary": true,
                    "required": true
                }
            },
            "render": {
                "width": 12,
                "title": "Unquarantine Device",
                "type": "table",
                "height": 5
            },
            "output": [
                {
                    "data_path": "action_result.status",
                    "data_type": "string",
                    "column_name": "Status",
                    "column_order": 2,
                    "example_values": [
                        "success",
                        "failed"
                    ]
                },
                {
                    "data_path": "action_result.parameter.ip_hostname",
                    "data_type": "string",
                    "column_name": "Hostname/Ip",
                    "column_order": 0,
                    "contains": [
                        "host name",
                        "ip"
                    ],
                    "example_values": [
                        "cb-lab"
                    ]
                },
                {
                    "data_path": "action_result.data",
                    "data_type": "string"
                },
                {
                    "data_path": "action_result.summary",
                    "data_type": "string"
                },
                {
                    "data_path": "action_result.message",
                    "data_type": "string",
                    "column_name": "Message",
                    "column_order": 1,
                    "example_values": [
                        "Unquarantine action succeeded. It might take some time for endpoint to take effect."
                    ]
                },
                {
                    "data_path": "summary.total_objects",
                    "data_type": "numeric",
                    "example_values": [
                        1
                    ]
                },
                {
                    "data_path": "summary.total_objects_successful",
                    "data_type": "numeric",
                    "example_values": [
                        1
                    ]
                }
            ],
            "versions": "EQ(*)"
        },
        {
            "action": "sync events",
            "description": "Force a sensor to sync all queued events to the server",
            "verbose": "Force the specified sensor to synchronize all queued events that have been observed on the endpoint but have not yet been uploaded to the server and made searchable. This may generate a significant amount of network traffic because it overrides the default behavior that rate-limits the RabbitMQ messages to conserve bandwidth. As specified by the Carbon Black Response API, this flush is implemented by writing a future date to the sensor's <b>event_log_flush_time</b>. In this case, the current time plus one day is used because that is how it is done in the official Python API (https://github.com/carbonblack/cbapi-python).<br>If <b>sensor_id</b> is specified, <b>ip_hostname</b> will be ignored.",
            "type": "generic",
            "identifier": "sync_events",
            "read_only": false,
            "parameters": {
                "ip_hostname": {
                    "data_type": "string",
                    "order": 0,
                    "description": "Hostname/IP address to sync events for",
                    "contains": [
                        "host name",
                        "ip"
                    ],
                    "primary": true
                },
                "sensor_id": {
                    "data_type": "numeric",
                    "order": 1,
                    "description": "Carbon Black sensor id to sync events for",
                    "contains": [
                        "carbon black sensor id"
                    ],
                    "primary": true
                }
            },
            "output": [
                {
                    "data_path": "action_result.status",
                    "data_type": "string",
                    "example_values": [
                        "success",
                        "failed"
                    ]
                },
                {
                    "data_path": "action_result.parameter.ip_hostname",
                    "data_type": "string",
                    "contains": [
                        "host name",
                        "ip"
                    ],
                    "column_name": "Hostname/Ip",
                    "column_order": 0,
                    "example_values": [
                        "CB-LAB"
                    ]
                },
                {
                    "data_path": "action_result.parameter.sensor_id",
                    "data_type": "numeric",
                    "column_name": "Sensor ID",
                    "column_order": 1,
                    "contains": [
                        "carbon black sensor id"
                    ],
                    "example_values": [
                        26
                    ]
                },
                {
                    "data_path": "action_result.data",
                    "data_type": "string"
                },
                {
                    "data_path": "action_result.summary",
                    "data_type": "string"
                },
                {
                    "data_path": "action_result.message",
                    "data_type": "string",
                    "example_values": [
                        "Successfully synchronized sensor events."
                    ]
                },
                {
                    "data_path": "summary.total_objects",
                    "data_type": "numeric",
                    "example_values": [
                        1
                    ]
                },
                {
                    "data_path": "summary.total_objects_successful",
                    "data_type": "numeric",
                    "example_values": [
                        1
                    ]
                }
            ],
            "versions": "EQ(*)",
            "render": {
                "width": 12,
                "title": "Sync Events",
                "type": "table",
                "height": 5
            }
        },
        {
            "action": "get system info",
            "description": "Get information about an endpoint",
            "verbose": "This action requires Carbon Black Response view privileges to list sensors and therefore a list of endpoints known to Carbon Black Response. If this privilege is not assigned to the asset <b>api_token</b>, the action will succeed and return an empty list.<br>If <b>sensor_id</b> is specified, other input parameters will be ignored.",
            "type": "investigate",
            "identifier": "get_system_info",
            "read_only": true,
            "parameters": {
                "ip_hostname": {
                    "data_type": "string",
                    "order": 0,
                    "description": "Hostname/IP address to get info of",
                    "contains": [
                        "host name",
                        "ip"
                    ],
                    "primary": true
                },
                "sensor_id": {
                    "data_type": "numeric",
                    "order": 1,
                    "description": "Carbon Black sensor id",
                    "contains": [
                        "carbon black sensor id"
                    ],
                    "primary": true
                }
            },
            "render": {
                "type": "table",
                "width": 12,
                "height": 5,
                "title": "System Info"
            },
            "output": [
                {
                    "data_path": "action_result.status",
                    "data_type": "string",
                    "example_values": [
                        "success",
                        "failed"
                    ]
                },
                {
                    "data_path": "action_result.parameter.ip_hostname",
                    "data_type": "string",
                    "contains": [
                        "host name",
                        "ip"
                    ],
                    "example_values": [
                        "cb-lab"
                    ]
                },
                {
                    "data_path": "action_result.parameter.sensor_id",
                    "data_type": "numeric",
                    "contains": [
                        "carbon black sensor id"
                    ],
                    "example_values": [
                        26
                    ]
                },
                {
                    "data_path": "action_result.data.*.boot_id",
                    "data_type": "string",
                    "example_values": [
                        "15"
                    ]
                },
                {
                    "data_path": "action_result.data.*.build_id",
                    "data_type": "numeric",
                    "example_values": [
                        30
                    ]
                },
                {
                    "data_path": "action_result.data.*.build_version_string",
                    "data_type": "string",
                    "example_values": [
                        "006.000.002.70329"
                    ]
                },
                {
                    "data_path": "action_result.data.*.clock_delta",
                    "data_type": "string",
                    "example_values": [
                        "0"
                    ]
                },
                {
                    "data_path": "action_result.data.*.computer_dns_name",
                    "data_type": "string",
                    "column_name": "Dns Name",
                    "column_order": 4,
                    "example_values": [
                        "cb-lab.corp.contoso.com"
                    ]
                },
                {
                    "data_path": "action_result.data.*.computer_name",
                    "data_type": "string",
                    "column_name": "Name",
                    "column_order": 0,
                    "contains": [
                        "host name"
                    ],
                    "example_values": [
                        "CB-LAB"
                    ]
                },
                {
                    "data_path": "action_result.data.*.computer_sid",
                    "data_type": "string",
                    "example_values": [
                        "S-1-5-21-2697890951-4281441657-1791109166"
                    ]
                },
                {
                    "data_path": "action_result.data.*.cookie",
                    "data_type": "numeric",
                    "example_values": [
                        1775006548
                    ]
                },
                {
                    "data_path": "action_result.data.*.display",
                    "data_type": "boolean",
                    "example_values": [
                        false,
                        true
                    ]
                },
                {
                    "data_path": "action_result.data.*.emet_dump_flags",
                    "data_type": "string"
                },
                {
                    "data_path": "action_result.data.*.emet_exploit_action",
                    "data_type": "string",
                    "example_values": [
                        " (Locally configured)"
                    ]
                },
                {
                    "data_path": "action_result.data.*.emet_is_gpo",
                    "data_type": "boolean",
                    "example_values": [
                        false,
                        true
                    ]
                },
                {
                    "data_path": "action_result.data.*.emet_process_count",
                    "data_type": "numeric",
                    "example_values": [
                        0
                    ]
                },
                {
                    "data_path": "action_result.data.*.emet_report_setting",
                    "data_type": "string",
                    "example_values": [
                        " (Locally configured)"
                    ]
                },
                {
                    "data_path": "action_result.data.*.emet_telemetry_path",
                    "data_type": "string"
                },
                {
                    "data_path": "action_result.data.*.emet_version",
                    "data_type": "string"
                },
                {
                    "data_path": "action_result.data.*.event_log_flush_time",
                    "data_type": "string"
                },
                {
                    "data_path": "action_result.data.*.group_id",
                    "data_type": "numeric",
                    "example_values": [
                        1
                    ]
                },
                {
                    "data_path": "action_result.data.*.id",
                    "data_type": "numeric",
                    "column_name": "Sensor ID",
                    "contains": [
                        "carbon black sensor id"
                    ],
                    "column_order": 8,
                    "example_values": [
                        27
                    ]
                },
                {
                    "data_path": "action_result.data.*.ips",
                    "data_type": "string",
                    "column_name": "IP Addresses",
                    "column_order": 1,
                    "example_values": [
                        "122.122.122.122"
                    ],
                    "contains": [
                        "ip"
                    ]
                },
                {
                    "data_path": "action_result.data.*.is_isolating",
                    "data_type": "boolean",
                    "column_name": "Is Isolated?",
                    "column_order": 2,
                    "example_values": [
                        false,
                        true
                    ]
                },
                {
                    "data_path": "action_result.data.*.last_checkin_time",
                    "data_type": "string",
                    "example_values": [
                        "2018-03-26 09:29:21.170344-07:00"
                    ]
                },
                {
                    "data_path": "action_result.data.*.last_update",
                    "data_type": "string",
                    "example_values": [
                        "2018-03-26 09:29:27.000032-07:00"
                    ]
                },
                {
                    "data_path": "action_result.data.*.license_expiration",
                    "data_type": "string",
                    "example_values": [
                        "1990-01-01 00:00:00-08:00"
                    ]
                },
                {
                    "data_path": "action_result.data.*.network_adapters",
                    "data_type": "string",
                    "example_values": [
                        "122.122.122.122,000c29a01027|"
                    ]
                },
                {
                    "data_path": "action_result.data.*.network_isolation_enabled",
                    "data_type": "boolean",
                    "column_name": "Isolation Enabled?",
                    "column_order": 5,
                    "example_values": [
                        false,
                        true
                    ]
                },
                {
                    "data_path": "action_result.data.*.next_checkin_time",
                    "data_type": "string",
                    "example_values": [
                        "2018-03-26 09:29:50.166855-07:00"
                    ]
                },
                {
                    "data_path": "action_result.data.*.node_id",
                    "data_type": "numeric",
                    "example_values": [
                        0
                    ]
                },
                {
                    "data_path": "action_result.data.*.notes",
                    "data_type": "string"
                },
                {
                    "data_path": "action_result.data.*.num_eventlog_bytes",
                    "data_type": "string",
                    "example_values": [
                        "9800"
                    ]
                },
                {
                    "data_path": "action_result.data.*.num_storefiles_bytes",
                    "data_type": "string",
                    "example_values": [
                        "0"
                    ]
                },
                {
                    "data_path": "action_result.data.*.os_environment_display_string",
                    "data_type": "string",
                    "column_name": "OS",
                    "column_order": 6,
                    "example_values": [
                        "Windows 10 Enterprise, 64-bit"
                    ]
                },
                {
                    "data_path": "action_result.data.*.os_environment_id",
                    "data_type": "numeric",
                    "example_values": [
                        20
                    ]
                },
                {
                    "data_path": "action_result.data.*.os_type",
                    "data_type": "numeric",
                    "example_values": [
                        1
                    ]
                },
                {
                    "data_path": "action_result.data.*.parity_host_id",
                    "data_type": "string",
                    "example_values": [
                        "0"
                    ]
                },
                {
                    "data_path": "action_result.data.*.physical_memory_size",
                    "data_type": "string",
                    "example_values": [
                        "6441979904"
                    ]
                },
                {
                    "data_path": "action_result.data.*.power_state",
                    "data_type": "numeric",
                    "example_values": [
                        0
                    ]
                },
                {
                    "data_path": "action_result.data.*.registration_time",
                    "data_type": "string",
                    "example_values": [
                        "2017-10-20 07:35:18.035936-07:00"
                    ]
                },
                {
                    "data_path": "action_result.data.*.restart_queued",
                    "data_type": "boolean",
                    "example_values": [
                        false,
                        true
                    ]
                },
                {
                    "data_path": "action_result.data.*.sensor_health_message",
                    "data_type": "string",
                    "example_values": [
                        "Elevated memory usage"
                    ]
                },
                {
                    "data_path": "action_result.data.*.sensor_health_status",
                    "data_type": "numeric",
                    "example_values": [
                        90
                    ]
                },
                {
                    "data_path": "action_result.data.*.sensor_uptime",
                    "data_type": "string",
                    "example_values": [
                        "1093489"
                    ]
                },
                {
                    "data_path": "action_result.data.*.shard_id",
                    "data_type": "numeric",
                    "example_values": [
                        0
                    ]
                },
                {
                    "data_path": "action_result.data.*.status",
                    "data_type": "string",
                    "column_name": "Status",
                    "column_order": 3,
                    "example_values": [
                        "Online"
                    ]
                },
                {
                    "data_path": "action_result.data.*.supports_2nd_gen_modloads",
                    "data_type": "boolean",
                    "example_values": [
                        false,
                        true
                    ]
                },
                {
                    "data_path": "action_result.data.*.supports_cblr",
                    "data_type": "boolean",
                    "example_values": [
                        false,
                        true
                    ]
                },
                {
                    "data_path": "action_result.data.*.supports_isolation",
                    "data_type": "boolean",
                    "column_name": "Supports Isolation?",
                    "column_order": 7,
                    "example_values": [
                        false,
                        true
                    ]
                },
                {
                    "data_path": "action_result.data.*.systemvolume_free_size",
                    "data_type": "string",
                    "example_values": [
                        "12508307456"
                    ]
                },
                {
                    "data_path": "action_result.data.*.systemvolume_total_size",
                    "data_type": "string",
                    "example_values": [
                        "32947638272"
                    ]
                },
                {
                    "data_path": "action_result.data.*.uninstall",
                    "data_type": "boolean",
                    "example_values": [
                        false,
                        true
                    ]
                },
                {
                    "data_path": "action_result.data.*.uninstalled",
                    "data_type": "string"
                },
                {
                    "data_path": "action_result.data.*.uptime",
                    "data_type": "string",
                    "example_values": [
                        "1093522"
                    ]
                },
                {
                    "data_path": "action_result.summary.total_endpoints",
                    "data_type": "numeric",
                    "example_values": [
                        1
                    ]
                },
                {
                    "data_path": "action_result.message",
                    "data_type": "string",
                    "example_values": [
                        "Total endpoints: 1"
                    ]
                },
                {
                    "data_path": "summary.total_objects",
                    "data_type": "numeric",
                    "example_values": [
                        1
                    ]
                },
                {
                    "data_path": "summary.total_objects_successful",
                    "data_type": "numeric",
                    "example_values": [
                        1
                    ]
                }
            ],
            "versions": "EQ(*)"
        },
        {
            "action": "list processes",
            "description": "List the running processes on a machine",
            "type": "investigate",
            "identifier": "list_processes",
            "read_only": true,
            "verbose": "If <b>sensor_id</b> is specified, other input parameters will be ignored (and removed from the resultant <i>parameter</i> dictionary), else the App searches for endpoints that match the value specified in <b>ip_hostname</b>. Carbon Black Response can have multiple entries that match an ip address, even a hostname. This could happen if a machine was removed and re-added to Carbon Black Response after an extended period. Carbon Black Response also supports partial matches for hostnames, for e.g. if <b>ip_hostname</b> is specified as <i>WIN</i> then this will match endpoints with hostname <i>WINXP</i> and <i>WIN8</i> and in this case, the action will try to get the <i>process list</i> for all the matching endpoints.<br>This action requires Carbon Black Response administrative privileges. If this privilege is not assigned to the asset <b>api_token</b>, the action may return an empty list or <b>HTTP 405 Method Not Allowed</b> error.",
            "parameters": {
                "ip_hostname": {
                    "data_type": "string",
                    "order": 0,
                    "description": "Name/IP of the machine to list processes on",
                    "contains": [
                        "ip",
                        "host name"
                    ],
                    "primary": true
                },
                "sensor_id": {
                    "data_type": "numeric",
                    "order": 1,
                    "description": "Carbon Black sensor id",
                    "contains": [
                        "carbon black sensor id"
                    ],
                    "primary": true
                }
            },
            "render": {
                "width": 12,
                "title": "List Processes",
                "type": "table",
                "height": 5
            },
            "output": [
                {
                    "data_path": "action_result.status",
                    "data_type": "string",
                    "example_values": [
                        "success",
                        "failed"
                    ]
                },
                {
                    "data_path": "action_result.parameter.ip_hostname",
                    "data_type": "string",
                    "contains": [
                        "ip",
                        "host name"
                    ],
                    "example_values": [
                        "CB-LAB"
                    ]
                },
                {
                    "data_path": "action_result.parameter.sensor_id",
                    "data_type": "numeric",
                    "contains": [
                        "carbon black sensor id"
                    ],
                    "example_values": [
                        26
                    ]
                },
                {
                    "data_path": "action_result.data.*.command_line",
                    "data_type": "string",
                    "example_values": [
                        "C:\\Program Files\\VMware\\VMware Tools\\vmtoolsd.exe"
                    ],
                    "contains": [
                        "file name",
                        "file path"
                    ]
                },
                {
                    "data_path": "action_result.data.*.create_time",
                    "data_type": "numeric",
                    "column_name": "Process Start Time",
                    "column_order": 4,
                    "example_values": [
                        1520988263
                    ]
                },
                {
                    "data_path": "action_result.data.*.name",
                    "data_type": "string",
                    "column_name": "Name",
                    "contains": [
                        "process name",
                        "file name"
                    ],
                    "column_order": 0,
                    "example_values": [
                        "ntoskrnl.exe"
                    ]
                },
                {
                    "data_path": "action_result.data.*.parent",
                    "data_type": "numeric",
                    "contains": [
                        "pid"
                    ],
                    "column_name": "Ppid",
                    "column_order": 2,
                    "example_values": [
                        0
                    ]
                },
                {
                    "data_path": "action_result.data.*.parent_guid",
                    "data_type": "string",
                    "example_values": [
                        "0000001b-0000-0000-0000-000000000000"
                    ]
                },
                {
                    "data_path": "action_result.data.*.path",
                    "data_type": "string",
                    "column_name": "Image Path",
                    "contains": [
                        "file name",
                        "file path"
                    ],
                    "column_order": 3,
                    "example_values": [
                        "c:\\windows\\system32\\ntoskrnl.exe"
                    ]
                },
                {
                    "data_path": "action_result.data.*.pid",
                    "data_type": "numeric",
                    "column_name": "Pid",
                    "contains": [
                        "pid"
                    ],
                    "column_order": 1,
                    "example_values": [
                        4
                    ]
                },
                {
                    "data_path": "action_result.data.*.proc_guid",
                    "data_type": "string",
                    "example_values": [
                        "0000001b-0000-0004-01d3-bb2d987e412a"
                    ]
                },
                {
                    "data_path": "action_result.data.*.sid",
                    "data_type": "string",
                    "example_values": [
                        "s-1-5-18"
                    ]
                },
                {
                    "data_path": "action_result.data.*.username",
                    "data_type": "string",
                    "contains": [
                        "user name"
                    ],
                    "column_name": "User",
                    "column_order": 5,
                    "example_values": [
                        "NT AUTHORITY\\SYSTEM"
                    ]
                },
                {
                    "data_path": "action_result.summary.total_processes",
                    "data_type": "numeric",
                    "example_values": [
                        163
                    ]
                },
                {
                    "data_path": "action_result.message",
                    "data_type": "string",
                    "example_values": [
                        "Total processes: 163"
                    ]
                },
                {
                    "data_path": "summary.total_objects",
                    "data_type": "numeric",
                    "example_values": [
                        1
                    ]
                },
                {
                    "data_path": "summary.total_objects_successful",
                    "data_type": "numeric",
                    "example_values": [
                        1
                    ]
                }
            ],
            "versions": "EQ(*)"
        },
        {
            "action": "terminate process",
            "description": "Kill running processes on a machine",
            "type": "contain",
            "identifier": "terminate_process",
            "read_only": false,
            "verbose": "If <b>sensor_id</b> is specified, other input parameters will be ignored (and removed from the resultant <i>parameter</i> dictionary), else the App searches for endpoints that match the value specified in <b>ip_hostname</b>. Carbon Black Response can have multiple entries that match an ip address, even a hostname. This could happen if a machine was removed and re-added to Carbon Black Response after an extended period of time. Carbon Black Response also supports partial matches for hostnames, for e.g. if <b>ip_hostname</b> is specified as <i>WIN</i> then this will match endpoints with hostname <i>WINXP</i> and <i>WIN8</i>. If the input hostname matches more than one ONLINE endpoint the action will treat this as an error.<br>This action requires Carbon Black Response administrative privileges. If this privilege is not assigned to the asset <b>api_token</b>, the action may return an empty list or <b>HTTP 405 Method Not Allowed</b> error.",
            "parameters": {
                "ip_hostname": {
                    "data_type": "string",
                    "order": 0,
                    "description": "Name/IP of the machine to terminate process on",
                    "contains": [
                        "ip",
                        "host name"
                    ],
                    "primary": true
                },
                "sensor_id": {
                    "data_type": "numeric",
                    "order": 1,
                    "description": "Carbon Black sensor id",
                    "contains": [
                        "carbon black sensor id"
                    ],
                    "primary": true
                },
                "pid": {
                    "data_type": "numeric",
                    "order": 2,
                    "description": "PID of process to terminate",
                    "contains": [
                        "pid"
                    ],
                    "required": true,
                    "primary": true
                }
            },
            "render": {
                "width": 12,
                "title": "Terminate Process",
                "type": "table",
                "height": 5
            },
            "output": [
                {
                    "data_path": "action_result.status",
                    "data_type": "string",
                    "example_values": [
                        "success",
                        "failed"
                    ]
                },
                {
                    "data_path": "action_result.parameter.ip_hostname",
                    "data_type": "string",
                    "contains": [
                        "ip",
                        "host name"
                    ],
                    "column_name": "Hostname/Ip",
                    "column_order": 1,
                    "example_values": [
                        "cb-lab"
                    ]
                },
                {
                    "data_path": "action_result.parameter.pid",
                    "data_type": "numeric",
                    "contains": [
                        "pid"
                    ],
                    "column_name": "Pid",
                    "column_order": 2,
                    "example_values": [
                        7540,
                        968
                    ]
                },
                {
                    "data_path": "action_result.parameter.sensor_id",
                    "data_type": "numeric",
                    "contains": [
                        "carbon black sensor id"
                    ],
                    "example_values": [
                        15
                    ]
                },
                {
                    "data_path": "action_result.data.*.completion",
                    "data_type": "numeric",
                    "example_values": [
                        1522081992.466807,
                        1530214295.224632
                    ]
                },
                {
                    "data_path": "action_result.data.*.create_time",
                    "data_type": "numeric",
                    "example_values": [
                        1522081992.447609,
                        1530214295.197862
                    ]
                },
                {
                    "data_path": "action_result.data.*.id",
                    "data_type": "numeric",
                    "example_values": [
                        2,
                        4
                    ]
                },
                {
                    "data_path": "action_result.data.*.name",
                    "data_type": "string",
                    "example_values": [
                        "kill"
                    ]
                },
                {
                    "data_path": "action_result.data.*.object",
                    "data_type": "numeric",
                    "example_values": [
                        7540,
                        968
                    ]
                },
                {
                    "data_path": "action_result.data.*.result_code",
                    "data_type": "numeric",
                    "example_values": [
                        0
                    ]
                },
                {
                    "data_path": "action_result.data.*.result_desc",
                    "data_type": "string"
                },
                {
                    "data_path": "action_result.data.*.result_type",
                    "data_type": "string",
                    "example_values": [
                        "WinHresult"
                    ]
                },
                {
                    "data_path": "action_result.data.*.sensor_id",
                    "data_type": "numeric",
                    "column_name": "Sensor ID",
                    "column_order": 0,
                    "contains": [
                        "carbon black sensor id"
                    ],
                    "example_values": [
                        27,
                        15
                    ]
                },
                {
                    "data_path": "action_result.data.*.session_id",
                    "data_type": "numeric",
                    "example_values": [
                        71,
                        37
                    ]
                },
                {
                    "data_path": "action_result.data.*.status",
                    "data_type": "string",
                    "column_name": "Status",
                    "column_order": 3,
                    "example_values": [
                        "complete"
                    ]
                },
                {
                    "data_path": "action_result.data.*.username",
                    "data_type": "string",
                    "contains": [
                        "user name"
                    ],
                    "example_values": [
                        "admin"
                    ]
                },
                {
                    "data_path": "action_result.summary.status",
                    "data_type": "string",
                    "example_values": [
                        "complete"
                    ]
                },
                {
                    "data_path": "action_result.message",
                    "data_type": "string",
                    "example_values": [
                        "Status: complete"
                    ]
                },
                {
                    "data_path": "summary.total_objects",
                    "data_type": "numeric",
                    "example_values": [
                        1
                    ]
                },
                {
                    "data_path": "summary.total_objects_successful",
                    "data_type": "numeric",
                    "example_values": [
                        1
                    ]
                }
            ],
            "versions": "EQ(*)"
        },
        {
            "action": "get file",
            "description": "Download a file from Carbon Black Response and add it to the vault",
            "verbose": "To get a file from a source, provide a sensor_id, file_source, optional offset, and optional get_count. Otherwise, provide a hash, which also tries to get file information from the Carbon Black Response server if available. If the hash is provided, all the other input parameters will be ignored.<br>A file that shows up in the results of the <b>hunt file</b> action might still not be available for download in case the endpoint sensor is not connected to the server. This action requires only a Carbon Black Response <b>api_token</b>. The Carbon Black Response user assigned to that token does not require any privileges (i.e. No Access).<br>Note: For Carbon Black Response version 7.x, the 'get file' action sometimes fails for valid hashes. The action replicates the API result.",
            "type": "investigate",
            "identifier": "get_file",
            "read_only": true,
            "parameters": {
                "hash": {
                    "description": "MD5 of file/sample to download",
                    "data_type": "string",
                    "order": 0,
                    "contains": [
                        "md5",
                        "hash"
                    ],
                    "primary": true
                },
                "ph_0": {
                    "description": "Placeholder",
                    "data_type": "ph",
                    "order": 1
                },
                "sensor_id": {
                    "data_type": "numeric",
                    "order": 2,
                    "description": "Carbon Black sensor id to sync events for. Required for getting file from source",
                    "contains": [
                        "carbon black sensor id"
                    ],
                    "primary": true
                },
                "file_source": {
                    "description": "Source path of the file",
                    "data_type": "string",
                    "order": 3,
                    "contains": [
                        "file path"
                    ],
                    "primary": true
                },
                "offset": {
                    "description": "When source is defined, set the byte offset to start getting the file. Supports a partial get. Optional for getting file from source",
                    "data_type": "numeric",
                    "order": 4
                },
                "get_count": {
                    "description": "When source is defined, set the number of bytes to grab. Optional for getting file from source",
                    "data_type": "numeric",
                    "order": 5
                }
            },
            "render": {
                "type": "custom",
                "width": 10,
                "height": 5,
                "view": "carbonblack_view.display_file_details",
                "title": "Get File"
            },
            "output": [
                {
                    "data_path": "action_result.status",
                    "data_type": "string",
                    "example_values": [
                        "success",
                        "failed"
                    ]
                },
                {
                    "data_path": "action_result.parameter.file_source",
                    "data_type": "string",
                    "example_values": [
                        "C:\\\\Windows\\\\CarbonBlack\\\\Sensor.LOG"
                    ],
                    "contains": [
                        "file path"
                    ]
                },
                {
                    "data_path": "action_result.parameter.get_count",
                    "data_type": "numeric",
                    "example_values": [
                        1024
                    ]
                },
                {
                    "data_path": "action_result.parameter.hash",
                    "data_type": "string",
                    "contains": [
                        "md5",
                        "hash"
                    ],
                    "example_values": [
                        "test83BC8284D99F998500162BE4test",
                        "test0FE90736C7FC77DE637021B1test"
                    ]
                },
                {
                    "data_path": "action_result.parameter.offset",
                    "data_type": "numeric",
                    "example_values": [
                        100
                    ]
                },
                {
                    "data_path": "action_result.parameter.sensor_id",
                    "data_type": "numeric",
                    "example_values": [
                        27
                    ],
                    "contains": [
                        "carbon black sensor id"
                    ]
                },
                {
                    "data_path": "action_result.data.*.file_details.alliance_data_srstrust",
                    "data_type": "string",
                    "example_values": [
                        "test0fe90736c7fc77de637021b1test"
                    ],
                    "contains": [
                        "md5"
                    ]
                },
                {
                    "data_path": "action_result.data.*.file_details.alliance_link_srstrust",
                    "data_type": "string",
                    "example_values": [
                        "https://testservices.test.com/Services/extinfo.aspx?ak=b8b4e631d4884ad1c56f50e4a5ee9279&sg=0313e1735f6cec221b1d686bd4de23ee&md5=5fb30fe90736c7fc77de637021b1ce7c"
                    ],
                    "contains": [
                        "url"
                    ]
                },
                {
                    "data_path": "action_result.data.*.file_details.alliance_score_srstrust",
                    "data_type": "numeric",
                    "example_values": [
                        -100
                    ]
                },
                {
                    "data_path": "action_result.data.*.file_details.alliance_updated_srstrust",
                    "data_type": "string",
                    "example_values": [
                        "2018-02-07T02:37:28Z"
                    ]
                },
                {
                    "data_path": "action_result.data.*.file_details.cb_version",
                    "data_type": "numeric",
                    "example_values": [
                        610,
                        511
                    ]
                },
                {
                    "data_path": "action_result.data.*.file_details.company_name",
                    "data_type": "string",
                    "example_values": [
                        "Microsoft Corporation"
                    ]
                },
                {
                    "data_path": "action_result.data.*.file_details.copied_mod_len",
                    "data_type": "numeric",
                    "example_values": [
                        489984,
                        16896
                    ]
                },
                {
                    "data_path": "action_result.data.*.file_details.digsig_publisher",
                    "data_type": "string",
                    "example_values": [
                        "Microsoft Corporation"
                    ]
                },
                {
                    "data_path": "action_result.data.*.file_details.digsig_result",
                    "data_type": "string",
                    "example_values": [
                        "Signed"
                    ]
                },
                {
                    "data_path": "action_result.data.*.file_details.digsig_result_code",
                    "data_type": "string",
                    "example_values": [
                        "0"
                    ]
                },
                {
                    "data_path": "action_result.data.*.file_details.digsig_sign_time",
                    "data_type": "string",
                    "example_values": [
                        "2018-02-12T10:14:00Z",
                        "2009-07-14T10:17:00Z"
                    ]
                },
                {
                    "data_path": "action_result.data.*.file_details.endpoint",
                    "data_type": "string",
                    "example_values": [
                        "WIN10-TEST-EP|28",
                        "DC1|19"
                    ]
                },
                {
                    "data_path": "action_result.data.*.file_details.event_partition_id",
                    "data_type": "numeric",
                    "example_values": [
                        99742385111040,
                        100955696070656
                    ]
                },
                {
                    "data_path": "action_result.data.*.file_details.facet_id",
                    "data_type": "numeric",
                    "example_values": [
                        241095,
                        0
                    ]
                },
                {
                    "data_path": "action_result.data.*.file_details.file_desc",
                    "data_type": "string",
                    "example_values": [
                        "WMI Provider Host",
                        "TCP/IP Ping Command"
                    ]
                },
                {
                    "data_path": "action_result.data.*.file_details.file_version",
                    "data_type": "string",
                    "example_values": [
                        "10.0.16299.248 (WinBuild.160101.0800)",
                        "6.1.7600.16385 (win7_rtm.090713-1255)"
                    ]
                },
                {
                    "data_path": "action_result.data.*.file_details.group",
                    "data_type": "string",
                    "example_values": [
                        "Default Group"
                    ]
                },
                {
                    "data_path": "action_result.data.*.file_details.host_count",
                    "data_type": "numeric",
                    "example_values": [
                        2,
                        6
                    ]
                },
                {
                    "data_path": "action_result.data.*.file_details.icon",
                    "data_type": "string",
                    "example_values": [
                        "iVBORw0KGgoAAAANSUhEUgAAADAAAAAwCAYAAABXAvmHAAAAAXNSR0IArs4c6QAAAARnQU1BAACx\njwv8YQUAAAAJcEhZcwAADsMAAA7DAcdvqGQAAAzoSURBVGhD1ZhXcFzlFccNPJBg8pIJY554JOGB\nzCQPhMwkDN3JJA6BkECSwYCFe5MtyepdWvW60kpa9dVKK61WWvXed9Ulq3fLEjZ2jCxjGxtcsPnn\nnKO98qp47GGIRM7M8S2r3fv/ne+U73oL/s9t0wASExPF8/JybXfub/n5+cu+2jYcwGDQy5GFT05O\nijNIUFCQ3F/PjEYjLFbr5gOw+OioCNsVRDQDDA8PIzs7+74QDDA5OYGUlBTbnXu2YQDzc58iMyMN\nJ/v7lyFYMPvs7CyuXr0KlWrperUxwJkzn6772YYB5BvyMDo6ugKAjUUNDg4KAIMwREKC2vbpkjHA\npUuX4OzsbLtzzzYMoKDAgPPnz+Py5cvQapOXISIjwmGxtAmAAuHu7iafKcYAvb292L17t+3OPdtw\ngIWFBQxRxBUIq9WyLP7ixYtYXFxERMS9FWIzmUw/DACO7vz8vAiPCA9DS3OTiFacxd+5c+eHCxAa\nGirCLW2tuHLl8grxvDIsfmZmZk2xbirA8PC4RDw8LFSE24tW/ObNm7h+/bqIt1K/D/D3t317yTYF\nQBHOvlr4lStXJNos7MaNGyJcEc+rtLqINwXA08MNNTU16wrv7OzEgQMHsGPHDhHNXllZKe7p4bFG\n6KalEEPwlGXxinAnJycRvtSBrEhKSloWHxgYSPkfYPv2PdvUGmChDHH69Oll4d3d3SJKWYXCwkLE\nxsauK55tUwHYWLRWq10jnO/zBk2lUt1XPNumA7A5OjoKhCKcU+dhxLP9zwG2bNmCRx55RI6PPvqo\nOJ+z25sCoezt+Vyj0dg+vb99JwD/qAQExycjOC4ZIWototN0SMjKQ7LeiKjUbMRn5cK8/Q1sfeyx\nJYAntmLbM8/gp9u24RfPPYdtTz+Nx+gzBYbtHad8vPaxdoXzvQfZQwOw6KDYJBEckZyBdGMJylu7\nYBmeQGP/CMrbupBf3YjMonKosw1IzMnHj378Y7z02pt470MH7Nx7CI8//ji2bt2KZwjml88/j58/\n+yyefPJJWaEdR/QIyj8pHmhYOh5LbLE9/f72UABRKVkIS0xDqsGM0uYOtI1Mo2N8FtaxU2gbnUbr\n0CRahiZQ1zuIuEw9zi0skrCf4Pevvg5dSRUyiysQk54DVXwKfCPi4BkSBbegcDgcOoafPfUUtj7x\nBN4+bhDRTbOXxRWA9dLN3h4IkKQzQEMRbSFxI/Pn0TP9KdonTsMyegqtI1MkfBLNg+M2HxMAh8NO\n+NULLyKt0CxQJS3tKG6ywFjXgtyKWqSbyqDRFyI6VUdA8bIq77oYRXiWZQ4uKVa8+lHK97MC5uoG\n9A2P4Zs7d3H7m7u4fuMmLl65hrnPFzE6fw49UwQzMonGgVHU9w2jtmcQZW2dKKhpQmF9C8otXTA3\nW2BqaKF7jcitrIOurFpWJa2wDNkl1fj1b36Lf3oUo2HmC0SYh8UVAJ/wWPFQjVZErbYHAmSbqzBw\n6iwmP1vA/MIXWLh6DV9+dQNf37pNfkuAFuneGUqb8fmz6J2cgWVoDFXtPQJQ1NRG4lsp+s0wMACt\nQHZpFTKoVrQFZqQWlmL7W3/HTr9SWM9eQ5hpSFwBCIxOQmCMBgHRict1GKZJI6BUeIerHwKgtIby\nnaI8Nkt+Cu2U+91Tcxg8fRZTZy/g7MVLWPzyGq59TVA3b8nx4uWrmDt/AYPTs2jpG6Bib4fRTrxE\n31SKlPxiqHXU76kxfBxUjp4LXyG44KS4AuAXmQjfMDV8wuIREJkA79BYHDzhiz3HPXDI3f/BADll\ntZL3HRNzsJJ4hmilIm4enoJ1YpaKeEpSyEreO3EKI7PzmDl7HmcuLODcxUUp6Llz/8Hw9ClY+gZR\nQemURymUZjRLtwrTpEOVkAqHkCoMLt6Ef24v/PU9dgAc9WS4+Idhn5MXdh0+AYejblL0XDNFveeg\nbZjBLlUl/uVpxu/eTxDxbAKgzs5HfKYBGaYKKkQuxpXOLZS9gbymewDVnX3itV19aOg5idb+IXRS\nSvWNTaJ/fAo9I+Noo1WpplUprKpHJqVQEhX0J6HVGLlyG97ZXeIKgBdFfL+LNz465IxPHN2wx8kT\n++iaAez9lQ+TxdcAcOG1UHfhPq+jgovNyBV3OeYozucM0Do8KR2HxVdYu1Ha2kmA3Hko92k+5FXW\nw0AFXEBNwVTbRN4IE50b6X4etVpegbGr38AjvUNcARDhx9yx19mLhPvggKsfDrr546hnkAh3Trbg\nffciOX/hnSgRrpgA6DmFpubRNX0aXVOz4iy6yGyCnl4FuQDjMvKoyJJowGXRADMiy1wpQ40BuJAN\nVQ3UeWrofgVSaQCq6W8Sc02Iy8qX78am67EruAJT1+/AVWsVVwD2UtrsP+FDov1w2D0AR72C4ewX\nAiefYBGd3jwLx4QWgbCPPpsAZBVVossu/9upoBmA7dT8nAC0j01RYVPBUqpUWLugL6+VtPMMiZUu\nEp6USdsL2moYimi7UQB1Rs6yhySkIZj8o8ByTH91F05JbeIKwCGK9mGPQDh6q6QOjnsHyW6gpNm6\nBuClf2tWDD05yzCVy9RtG52RCWyhIwNkZWoRGkRR2e2ABur/PAPqe4fQeHKYUm6UpvQkurkL0XlZ\nW4dM5CitbkX6uQVHIig+VZzb6OyNb9cAOHqx8HA4+6rgoYqilW2Q2cHfWQ3A37Gf3PJvWkEp7Xem\naMrSxB2YQNPAuIiobKwXZ4Cqjl7xktYOFDdaYapvRT4NsjxKHU6hUrpf09UvMJxq9ukXQh3I0SsI\nH/iWYP424JbaLq4AuAaGS7ok55noty006Q0IScygzpWxBuCNT9KXAcQZQGsoRguJru/nSTtCk3aI\n+nglkpPU4i5+4Sim/ZG5pYMGVhuMtZTzlP/6ijrq+dU0sCqgpbxPyitCAuU+A7Ap6VdHnaqThh+3\nwDN3sKILHVU3EyClC3WslIISRKToEKnNkaNzYMoagD/sy8LLb/usBOAWV987TN1lAJXt/ZTjfSiz\n9CylAonPJaFFFPUC2ucYqprouh46Gn6ZVMhptOdJyTdDk0vidQVUtAYBsE8/3gt5RySIgPPfAr45\nPeIMcDiuUYqfRUenU/ej6LPHZBjwt31qAeChxwDsfP3KexErAdTUKVh4aWs3RbmLOksHCW6HiUTz\nkhrrWilVOOL1MrV5ddIKeZtwL+rcbWJIQGRqjgDYpx8XuhdN2X+4FmKBAEILB8UZYH9UPUU7WwSr\ndYV2bsRfjuol+nxk8fbXKwBiqMWVNHdSLrPYNhTUtlKKNNtEc3usRRYVVTp1q1RjGXWaEom4OqdQ\nhHPkWHg4CQnVZAqAkn4fH3SBe0gc3FWxshu9RABxFePiDLAnvEYinpBjorZbJL+r+J8O5ohgPjKA\n/fUKgEh6cCEJ11c0Iqeco0yCzTWU21W0ESun3Cwl0WZ5QAKJjs8ukIcqwsNYOLVRVUI6AuO18I+l\n1KB+zuK9w+LgpoqBa1CUvH19TgAp9dPiDMDDLVFvopUsRhLVIj8nyeac70l103JkAPtrFs8m/3Kf\nDiMBUWm5snT8Y/xDktci2JYitMzRaXoSrado6+g7WQjRZEiPD4xLFeF+FH3viER40S7SPZTEBy+J\ndwmIxFuOufjsLqBrnxNnAJ4NGkpD5ZlcT+x8zh0ntmxUjgxgf62YAPhGqmXy8dbVJ0JND4+HD+0Q\nA+K0BJeBsGQdIqjIwpI50iSaWlwwRTtIbRMeQ29hJNwnSkPfTYAn5bs75b1rcDRO2MQ7U59fD4Bb\n60qAEhtAsXyuMg7IkQHsrxVbWodVplLzPjwenrTJcldFUxTJKQ04qr6RGhKcLHB+inC6x13Gkz73\n4KhTvov4QBYfASc/mq6+ofJOfPoW1VzZmDgL4ZccDW05lgCWnBtDMkHw1OV2y0cGsL9WbF2A1ca7\nxRMB4TTqg0WQM527kLNIN4o0pwoL52J1JVCJeiBHfUn8MZ9QOPqopPg48vxewM4A3JkSKU01VAdL\nxWui7lYqw4z3PfzqyUcGsL9W7KEAVpvDERcqUn8cdPWV/QtH97hfqIjlVHFil6iz+BD5myO0Qfvj\n/mzEli9Fn4/sXNgJVHfcivkdWkuR9wyNxl/f34kX340R4esdFftOAKvtw/3H6AXEVV5GeB9/hLbB\nvKNkd5RjEN0LxPa9mSJaWQE+57rg95FEEh+VqsO+4+54efsO+V3eOrPg9Y6KfS8Aq83h6Ans3OdI\nK3WCoDxlm8yvhm/uyRDhh+j6AG2f+fzPh/QCwO/CB1w8bb+wZJsGsNoY5oO9R/Hm7iWA3fTycoDe\nefmc02q/syd27j1i++t7tj+yTsTazwG+5u2HYhsCoBgD8H9msXB2Pue0up+98V4IXt9FO1kSrzhf\n833FNhSAH8ydx97txaxnCoTiq/9+QwG+fwP+CyGRvQpx7eyKAAAAAElFTkSuQmCC\n",
                        "iVBORw0KGgoAAAANSUhEUgAAACUAAAAlCAYAAADFniADAAAAAXNSR0IArs4c6QAAAARnQU1BAACx\njwv8YQUAAAAgY0hSTQAAeiYAAICEAAD6AAAAgOgAAHUwAADqYAAAOpgAABdwnLpRPAAAAAlwSFlz\nAAAewgAAHsIBbtB1PgAAAjJJREFUWEftWEFrGkEYVQIqGtFTjrmF/IEYWLzEgOQQiBCIEPaiEATb\n9CA0eKiFlgqlBw9CI9Yl1kjjIhYPNSgpSkuN4kXPXgr+k9f5Ju7SYoNDaY2UGXh833z7vuHxdnbZ\nHYtFDkEH0un0zbIgEoncMNmXFiYIlUoFtVoNiUSCI5VK8Ui1YrHI83g8jmw2a9aoTjA4lFMfxXK5\n/EudOAaPYjKZRKFQ4DUDmqaBiQIT9Z2L6nQ6SKe72N1N4uAgg729FyaoRtjffw1V/cDrNKd4ePgW\nx8fvcXT0zqzRNZqfnn7jHOqLRutm38nJNedSjTgGzs6qs6K2t78wlc8ZOtNIOeHNNGo/5VR7yvCK\n4Wp6nXKjh9a469vYyEJRPmJt7RG83ifw+z9hc/MZVlYeY2vrGjs7X7G+fgGf7+V9omgxUZCI+dzz\n81v0+33EYjEEg0Get1otuFwulEolPldVlYny/Q1R8wWR6EymjXa7zW5XFIFAgOf1eh1OpxP5fJ7P\nw+HwYkWtrvrZbfPC4XDAZrPx3OPxwGq1wu1287ndbv+9KF2/hab9C1yxdbW5oCd75unTdX1uo8ji\nf8JpNBr81TAjKpfLoVqtotvtLhy9Xu9+UcPhEA8xJpOJFCVkvHRKyCZGkk5Jp0QdEOXJPSWdEnVA\nlCf3lHRK1AFRntxT/6dTzWYTg8EA4/F44RiNRrPf6MZJCZ2WPBTob8r8xQqFQlgWKIpydxTExucl\nw6Xged9iaT8A6ipWINQO9M4AAAAASUVORK5CYII=\n"
                    ]
                },
                {
                    "data_path": "action_result.data.*.file_details.internal_name",
                    "data_type": "string",
                    "example_values": [
                        "Wmiprvse.exe",
                        "ping.exe"
                    ],
                    "contains": [
                        "file name"
                    ]
                },
                {
                    "data_path": "action_result.data.*.file_details.is_64bit",
                    "data_type": "boolean",
                    "example_values": [
                        false,
                        true
                    ]
                },
                {
                    "data_path": "action_result.data.*.file_details.is_executable_image",
                    "data_type": "boolean",
                    "example_values": [
                        false,
                        true
                    ]
                },
                {
                    "data_path": "action_result.data.*.file_details.last_seen",
                    "data_type": "string",
                    "example_values": [
                        "2018-03-25T06:49:27.776Z",
                        "2018-10-26T00:01:41.224Z"
                    ]
                },
                {
                    "data_path": "action_result.data.*.file_details.legal_copyright",
                    "data_type": "string",
                    "example_values": [
                        "Microsoft Corporation. All rights reserved."
                    ]
                },
                {
                    "data_path": "action_result.data.*.file_details.md5",
                    "data_type": "string",
                    "contains": [
                        "md5",
                        "hash"
                    ],
                    "column_name": "MD5",
                    "column_order": 0,
                    "example_values": [
                        "test83BC8284D99F998500162BE4test",
                        "test0FE90736C7FC77DE637021B1test"
                    ]
                },
                {
                    "data_path": "action_result.data.*.file_details.observed_filename",
                    "data_type": "string",
                    "example_values": [
                        "c:\\windows\\system32\\wbem\\wmiprvse.exe",
                        "c:\\windows\\system32\\ping.exe"
                    ],
                    "contains": [
                        "file path",
                        "file name"
                    ]
                },
                {
                    "data_path": "action_result.data.*.file_details.orig_mod_len",
                    "data_type": "numeric",
                    "example_values": [
                        489984,
                        16896
                    ]
                },
                {
                    "data_path": "action_result.data.*.file_details.original_filename",
                    "data_type": "string",
                    "example_values": [
                        "Wmiprvse.exe",
                        "ping.exe.mui"
                    ],
                    "contains": [
                        "file name"
                    ]
                },
                {
                    "data_path": "action_result.data.*.file_details.os_type",
                    "data_type": "string",
                    "example_values": [
                        "Windows"
                    ]
                },
                {
                    "data_path": "action_result.data.*.file_details.product_name",
                    "data_type": "string",
                    "example_values": [
                        "Microsoft Windows Operating System"
                    ]
                },
                {
                    "data_path": "action_result.data.*.file_details.product_version",
                    "data_type": "string",
                    "example_values": [
                        "10.0.16299.248",
                        "6.1.7600.16385"
                    ]
                },
                {
                    "data_path": "action_result.data.*.file_details.server_added_timestamp",
                    "data_type": "string",
                    "example_values": [
                        "2018-02-15T01:48:13.517Z",
                        "2015-05-15T07:23:54.846Z"
                    ]
                },
                {
                    "data_path": "action_result.data.*.file_details.signed",
                    "data_type": "string",
                    "example_values": [
                        "Signed"
                    ]
                },
                {
                    "data_path": "action_result.data.*.file_details.timestamp",
                    "data_type": "string",
                    "example_values": [
                        "2018-02-15T01:48:13.517Z",
                        "2015-05-15T07:23:54.846Z"
                    ]
                },
                {
                    "data_path": "action_result.data.*.file_details.watchlists.*.value",
                    "data_type": "string",
                    "example_values": [
                        "2015-05-15T07:30:02.843Z"
                    ]
                },
                {
                    "data_path": "action_result.data.*.file_details.watchlists.*.wid",
                    "data_type": "string",
                    "example_values": [
                        "5"
                    ]
                },
                {
                    "data_path": "action_result.data.*.file_id",
                    "data_type": "numeric",
                    "example_values": [
                        1
                    ]
                },
                {
                    "data_path": "action_result.data.*.name",
                    "data_type": "string",
                    "example_values": [
                        "wmiprvse.exe",
                        "C:\\Windows\\CarbonBlack\\Sensor.LOG",
                        "ping.exe"
                    ],
                    "contains": [
                        "file name",
                        "file path"
                    ]
                },
                {
                    "data_path": "action_result.data.*.session_id",
                    "data_type": "numeric",
                    "example_values": [
                        101
                    ]
                },
                {
                    "data_path": "action_result.data.*.vault_id",
                    "data_type": "string",
                    "contains": [
                        "vault id",
                        "sha1"
                    ],
                    "column_name": "Vault ID",
                    "column_order": 1,
                    "example_values": [
                        "08f57fd06bbd8063d5b828521654225952a8155e",
                        "41c4e1e9abe08b218f5ea60d8ae41a5f523e7534"
                    ]
                },
                {
                    "data_path": "action_result.summary.cb_url",
                    "data_type": "string",
                    "example_values": [
                        "https://122.122.122.122/#/binary/75E683BC8284D99F998500162BE4CFE2",
                        "https://122.122.122.122/#/binary/5FB30FE90736C7FC77DE637021B1CE7C"
                    ],
                    "contains": [
                        "url"
                    ]
                },
                {
                    "data_path": "action_result.summary.file_type",
                    "data_type": "string",
                    "example_values": [
                        "pe file"
                    ]
                },
                {
                    "data_path": "action_result.summary.name",
                    "data_type": "string",
                    "example_values": [
                        "wmiprvse.exe",
                        "C:\\Windows\\CarbonBlack\\Sensor.LOG",
                        "ping.exe"
                    ],
                    "contains": [
                        "file name",
                        "file path"
                    ]
                },
                {
                    "data_path": "action_result.summary.vault_id",
                    "data_type": "string",
                    "contains": [
                        "vault id",
                        "sha1"
                    ],
                    "example_values": [
                        "08f57fd06bbd8063d5b828521654225952a8155e",
                        "41c4e1e9abe08b218f5ea60d8ae41a5f523e7534"
                    ]
                },
                {
                    "data_path": "action_result.message",
                    "data_type": "string",
                    "example_values": [
                        "Vault id: cefbc5c62d7e1f90d250ddcd35bc388a7b01f4d4, Name: C:\\Windows\\CarbonBlack\\Sensor.LOG",
                        "File type: pe file, Vault id: 41c4e1e9abe08b218f5ea60d8ae41a5f523e7534, Name: ping.exe, Cb url: https://10.1.16.170/#/binary/5FB30FE90736C7FC77DE637021B1CE7C"
                    ]
                },
                {
                    "data_path": "summary.total_objects",
                    "data_type": "numeric",
                    "example_values": [
                        1
                    ]
                },
                {
                    "data_path": "summary.total_objects_successful",
                    "data_type": "numeric",
                    "example_values": [
                        1
                    ]
                }
            ],
            "versions": "EQ(*)"
        },
        {
            "action": "put file",
            "description": "Upload file to a Windows hostname",
            "type": "generic",
            "identifier": "put_file",
            "read_only": false,
            "parameters": {
                "vault_id": {
                    "description": "Vault id of file to upload",
                    "data_type": "string",
                    "order": 0,
                    "contains": [
                        "vault id"
                    ],
                    "required": true,
                    "primary": true
                },
                "destination": {
                    "data_type": "string",
                    "order": 1,
                    "description": "Destination path of the file (ie: C:\\Windows\\CarbonBlack\\MyFolder\\filename)",
                    "primary": true,
                    "required": true,
                    "contains": [
                        "file path"
                    ]
                },
                "sensor_id": {
                    "data_type": "numeric",
                    "order": 2,
                    "description": "Carbon Black sensor id to sync events for",
                    "contains": [
                        "carbon black sensor id"
                    ],
                    "required": true,
                    "primary": true
                }
            },
            "render": {
                "type": "table"
            },
            "output": [
                {
                    "data_path": "action_result.status",
                    "data_type": "string",
                    "example_values": [
                        "success",
                        "failed"
                    ]
                },
                {
                    "data_path": "action_result.parameter.destination",
                    "data_type": "string",
                    "example_values": [
                        "C:\\\\Windows\\\\CarbonBlack\\\\Test1\\\\filename"
                    ],
                    "contains": [
                        "file path"
                    ]
                },
                {
                    "data_path": "action_result.parameter.sensor_id",
                    "data_type": "numeric",
                    "example_values": [
                        4
                    ],
                    "contains": [
                        "carbon black sensor id"
                    ]
                },
                {
                    "data_path": "action_result.parameter.vault_id",
                    "data_type": "string",
                    "example_values": [
                        "d766846c37a473ce02fc71e4fa9d471c3a715727"
                    ],
                    "contains": [
                        "vault id"
                    ]
                },
                {
                    "data_path": "action_result.data.*.chunk_num",
                    "data_type": "numeric",
                    "example_values": [
                        0
                    ]
                },
                {
                    "data_path": "action_result.data.*.completion",
                    "data_type": "numeric",
                    "example_values": [
                        1538422884.407681
                    ]
                },
                {
                    "data_path": "action_result.data.*.create_time",
                    "data_type": "numeric",
                    "example_values": [
                        1538422884.359745
                    ]
                },
                {
                    "data_path": "action_result.data.*.file_id",
                    "data_type": "numeric",
                    "example_values": [
                        3
                    ],
                    "column_name": "File ID",
                    "column_order": 2
                },
                {
                    "data_path": "action_result.data.*.id",
                    "data_type": "numeric",
                    "example_values": [
                        3
                    ]
                },
                {
                    "data_path": "action_result.data.*.name",
                    "data_type": "string",
                    "example_values": [
                        "put file"
                    ]
                },
                {
                    "data_path": "action_result.data.*.object",
                    "data_type": "string",
                    "example_values": [
                        "C:\\\\Windows\\\\CarbonBlack\\\\Test1\\\\filename"
                    ],
                    "contains": [
                        "file path"
                    ]
                },
                {
                    "data_path": "action_result.data.*.result_code",
                    "data_type": "numeric",
                    "example_values": [
                        0
                    ]
                },
                {
                    "data_path": "action_result.data.*.result_desc",
                    "data_type": "string"
                },
                {
                    "data_path": "action_result.data.*.result_type",
                    "data_type": "string",
                    "example_values": [
                        "WinHresult"
                    ]
                },
                {
                    "data_path": "action_result.data.*.sensor_id",
                    "data_type": "numeric",
                    "example_values": [
                        4
                    ]
                },
                {
                    "data_path": "action_result.data.*.session_id",
                    "data_type": "numeric",
                    "example_values": [
                        110
                    ],
                    "contains": [
                        "carbon black session id"
                    ],
                    "column_name": "Session ID",
                    "column_order": 1
                },
                {
                    "data_path": "action_result.data.*.status",
                    "data_type": "string",
                    "example_values": [
                        "complete"
                    ],
                    "column_name": "Status",
                    "column_order": 0
                },
                {
                    "data_path": "action_result.data.*.username",
                    "data_type": "string",
                    "example_values": [
                        "admin"
                    ],
                    "contains": [
                        "user name"
                    ]
                },
                {
                    "data_path": "action_result.summary",
                    "data_type": "string"
                },
                {
                    "data_path": "action_result.message",
                    "data_type": "string"
                },
                {
                    "data_path": "summary.total_objects",
                    "data_type": "numeric",
                    "example_values": [
                        1
                    ]
                },
                {
                    "data_path": "summary.total_objects_successful",
                    "data_type": "numeric",
                    "example_values": [
                        1
                    ]
                }
            ],
            "versions": "EQ(*)"
        },
        {
            "action": "run command",
            "identifier": "run_command",
            "description": "Issue a Carbon Black Response command by providing the command name and the command's parameters as the 'data'",
            "type": "generic",
            "read_only": false,
            "parameters": {
                "sensor_id": {
                    "data_type": "numeric",
                    "order": 0,
                    "description": "Carbon Black sensor id to sync events for",
                    "contains": [
                        "carbon black sensor id"
                    ],
                    "required": true,
                    "primary": true
                },
                "command": {
                    "data_type": "string",
                    "order": 1,
                    "description": "Command to run",
                    "required": true
                },
                "data": {
                    "data_type": "string",
                    "order": 2,
                    "description": "JSON formatted body. Refer to Carbon Black REST API for command parameters",
                    "required": true
                }
            },
            "render": {
                "type": "table"
            },
            "output": [
                {
                    "data_path": "action_result.status",
                    "data_type": "string",
                    "example_values": [
                        "success",
                        "failed"
                    ]
                },
                {
                    "data_path": "action_result.parameter.command",
                    "data_type": "string",
                    "example_values": [
                        "delete file",
                        "get file"
                    ]
                },
                {
                    "data_path": "action_result.parameter.data",
                    "data_type": "string",
                    "example_values": [
                        "{\"object\": \"C:\\\\Windows\\\\CarbonBlack\\\\Test1\"}",
                        "{\"object\": \"c:\\\\windows\\\\system32\\\\svchost.exe\"}"
                    ]
                },
                {
                    "data_path": "action_result.parameter.sensor_id",
                    "data_type": "numeric",
                    "example_values": [
                        4
                    ],
                    "contains": [
                        "carbon black sensor id"
                    ]
                },
                {
                    "data_path": "action_result.data.*.completion",
                    "data_type": "numeric",
                    "example_values": [
                        1538423262.766961,
                        1542281259.386114
                    ]
                },
                {
                    "data_path": "action_result.data.*.create_time",
                    "data_type": "numeric",
                    "example_values": [
                        1538423262.728733,
                        1542281259.335383
                    ]
                },
                {
                    "data_path": "action_result.data.*.file_id",
                    "data_type": "numeric",
                    "example_values": [
                        1
                    ]
                },
                {
                    "data_path": "action_result.data.*.id",
                    "data_type": "numeric",
                    "example_values": [
                        1
                    ]
                },
                {
                    "data_path": "action_result.data.*.name",
                    "data_type": "string",
                    "example_values": [
                        "delete file",
                        "get file"
                    ]
                },
                {
                    "data_path": "action_result.data.*.object",
                    "data_type": "string",
                    "example_values": [
                        "C:\\Windows\\CarbonBlack\\Test1",
                        "c:\\windows\\system32\\svchost.exe"
                    ],
                    "contains": [
                        "file path",
                        "file name"
                    ]
                },
                {
                    "data_path": "action_result.data.*.processes.*.command_line",
                    "data_type": "string",
                    "example_value": [
                        "/usr/lib/systemd/systemd --switched-root --system --deserialize 22"
                    ]
                },
                {
                    "data_path": "action_result.data.*.processes.*.create_time",
                    "data_type": "numeric",
                    "example_value": [
                        1607411840
                    ]
                },
                {
                    "data_path": "action_result.data.*.processes.*.parent",
                    "data_type": "numeric",
                    "example_value": [
                        0
                    ]
                },
                {
                    "data_path": "action_result.data.*.processes.*.parent_guid",
                    "data_type": "string",
                    "example_value": [
                        "0000001e-0000-0000-0000-000000000000"
                    ]
                },
                {
                    "data_path": "action_result.data.*.processes.*.path",
                    "data_type": "string",
                    "example_value": [
                        "/usr/lib/systemd/systemd"
                    ]
                },
                {
                    "data_path": "action_result.data.*.processes.*.pid",
                    "data_type": "numeric",
                    "example_value": [
                        1
                    ]
                },
                {
                    "data_path": "action_result.data.*.processes.*.proc_guid",
                    "data_type": "string",
                    "example_value": [
                        "0000001e-0000-0001-01d6-cd322a8dc000"
                    ]
                },
                {
                    "data_path": "action_result.data.*.processes.*.sid",
                    "data_type": "string",
                    "example_value": [
                        "0"
                    ]
                },
                {
                    "data_path": "action_result.data.*.processes.*.username",
                    "data_type": "string",
                    "example_value": [
                        "root"
                    ]
                },
                {
                    "data_path": "action_result.data.*.result_code",
                    "data_type": "numeric",
                    "example_values": [
                        0
                    ]
                },
                {
                    "data_path": "action_result.data.*.result_desc",
                    "data_type": "string"
                },
                {
                    "data_path": "action_result.data.*.result_type",
                    "data_type": "string",
                    "example_values": [
                        "WinHresult"
                    ]
                },
                {
                    "data_path": "action_result.data.*.sensor_id",
                    "data_type": "numeric",
                    "example_values": [
                        4
                    ],
                    "contains": [
                        "carbon black sensor id"
                    ]
                },
                {
                    "data_path": "action_result.data.*.session_id",
                    "data_type": "numeric",
                    "example_values": [
                        115,
                        286
                    ],
                    "contains": [
                        "carbon black session id"
                    ],
                    "column_name": "Session ID",
                    "column_order": 1
                },
                {
                    "data_path": "action_result.data.*.status",
                    "data_type": "string",
                    "example_values": [
                        "complete"
                    ],
                    "column_name": "Status",
                    "column_order": 0
                },
                {
                    "data_path": "action_result.data.*.username",
                    "data_type": "string",
                    "example_values": [
                        "admin"
                    ],
                    "contains": [
                        "user name"
                    ]
                },
                {
                    "data_path": "action_result.summary",
                    "data_type": "string"
                },
                {
                    "data_path": "action_result.message",
                    "data_type": "string"
                },
                {
                    "data_path": "summary.total_objects",
                    "data_type": "numeric",
                    "example_values": [
                        1
                    ]
                },
                {
                    "data_path": "summary.total_objects_successful",
                    "data_type": "numeric",
                    "example_values": [
                        1
                    ]
                }
            ],
            "versions": "EQ(*)"
        },
        {
            "action": "execute program",
            "identifier": "execute_program",
            "description": "Execute a process",
            "type": "generic",
            "read_only": false,
            "parameters": {
                "sensor_id": {
                    "data_type": "numeric",
                    "order": 0,
                    "description": "Carbon Black sensor id to sync events for",
                    "contains": [
                        "carbon black sensor id"
                    ],
                    "required": true,
                    "primary": true
                },
                "entire_executable_path": {
                    "data_type": "string",
                    "order": 1,
                    "description": "Path and command line of the executable",
                    "required": true,
                    "contains": [
                        "file path",
                        "file name"
                    ],
                    "primary": true
                },
                "output_file": {
                    "data_type": "string",
                    "order": 2,
                    "description": "File that STDERR and STDOUT will be redirected to"
                },
                "working_directory": {
                    "data_type": "string",
                    "order": 3,
                    "description": "The working directory of the executable"
                },
                "wait": {
                    "data_type": "boolean",
                    "order": 4,
                    "description": "Wait for the process to complete execution before reporting the result"
                }
            },
            "render": {
                "type": "table"
            },
            "output": [
                {
                    "data_path": "action_result.status",
                    "data_type": "string",
                    "example_values": [
                        "success",
                        "failed"
                    ]
                },
                {
                    "data_path": "action_result.parameter.entire_executable_path",
                    "data_type": "string",
                    "example_values": [
                        "C:\\\\Windows\\\\CarbonBlack\\\\cb.exe",
                        "c:\\windows\\system32\\svchost.exe"
                    ],
                    "contains": [
                        "file path",
                        "file name"
                    ]
                },
                {
                    "data_path": "action_result.parameter.output_file",
                    "data_type": "string"
                },
                {
                    "data_path": "action_result.parameter.sensor_id",
                    "data_type": "numeric",
                    "example_values": [
                        15,
                        27
                    ],
                    "contains": [
                        "carbon black sensor id"
                    ]
                },
                {
                    "data_path": "action_result.parameter.wait",
                    "data_type": "boolean",
                    "example_values": [
                        true,
                        false
                    ]
                },
                {
                    "data_path": "action_result.parameter.working_directory",
                    "data_type": "string"
                },
                {
                    "data_path": "action_result.data.*.completion",
                    "data_type": "numeric",
                    "example_values": [
                        1538174848.727223,
                        1541068762.540881
                    ]
                },
                {
                    "data_path": "action_result.data.*.create_time",
                    "data_type": "numeric",
                    "example_values": [
                        1538174848.687629,
                        1541068762.490452
                    ]
                },
                {
                    "data_path": "action_result.data.*.id",
                    "data_type": "numeric",
                    "example_values": [
                        9,
                        3
                    ]
                },
                {
                    "data_path": "action_result.data.*.name",
                    "data_type": "string",
                    "example_values": [
                        "create process"
                    ]
                },
                {
                    "data_path": "action_result.data.*.object",
                    "data_type": "string",
                    "example_values": [
                        "C:\\\\Windows\\\\CarbonBlack\\\\cb.exe",
                        "c:\\windows\\system32\\svchost.exe"
                    ],
                    "contains": [
                        "file path",
                        "file name"
                    ]
                },
                {
                    "data_path": "action_result.data.*.pid",
                    "data_type": "numeric",
                    "example_values": [
                        3084,
                        2908
                    ],
                    "contains": [
                        "pid"
                    ]
                },
                {
                    "data_path": "action_result.data.*.result_code",
                    "data_type": "numeric",
                    "example_values": [
                        0
                    ],
                    "column_name": "Return Code",
                    "column_order": 1
                },
                {
                    "data_path": "action_result.data.*.result_desc",
                    "data_type": "string"
                },
                {
                    "data_path": "action_result.data.*.result_type",
                    "data_type": "string",
                    "example_values": [
                        "WinHresult"
                    ]
                },
                {
                    "data_path": "action_result.data.*.return_code",
                    "data_type": "numeric",
                    "example_values": [
                        0
                    ]
                },
                {
                    "data_path": "action_result.data.*.sensor_id",
                    "data_type": "numeric",
                    "example_values": [
                        15,
                        27
                    ],
                    "contains": [
                        "carbon black sensor id"
                    ],
                    "column_name": "Sensor ID",
                    "column_order": 3
                },
                {
                    "data_path": "action_result.data.*.session_id",
                    "data_type": "numeric",
                    "example_values": [
                        93,
                        233
                    ]
                },
                {
                    "data_path": "action_result.data.*.status",
                    "data_type": "string",
                    "example_values": [
                        "complete"
                    ],
                    "column_name": "Status",
                    "column_order": 0
                },
                {
                    "data_path": "action_result.data.*.username",
                    "data_type": "string",
                    "example_values": [
                        "admin"
                    ],
                    "contains": [
                        "user name"
                    ],
                    "column_name": "User Name",
                    "column_order": 2
                },
                {
                    "data_path": "action_result.data.*.wait",
                    "data_type": "boolean",
                    "example_values": [
                        true,
                        false
                    ]
                },
                {
                    "data_path": "action_result.summary",
                    "data_type": "string"
                },
                {
                    "data_path": "action_result.message",
                    "data_type": "string"
                },
                {
                    "data_path": "summary.total_objects",
                    "data_type": "numeric",
                    "example_values": [
                        1
                    ]
                },
                {
                    "data_path": "summary.total_objects_successful",
                    "data_type": "numeric",
                    "example_values": [
                        1
                    ]
                }
            ],
            "versions": "EQ(*)"
        },
        {
            "action": "memory dump",
            "identifier": "memory_dump",
            "description": "Memory dump for a specified path",
            "verbose": "This action will work for the windows endpoint.",
            "type": "generic",
            "read_only": false,
            "parameters": {
                "sensor_id": {
                    "data_type": "numeric",
                    "order": 0,
                    "description": "Carbon Black sensor id to sync events for",
                    "contains": [
                        "carbon black sensor id"
                    ],
                    "required": true,
                    "primary": true
                },
                "destination_path": {
                    "data_type": "string",
                    "order": 1,
                    "description": "Path on endpoint to save the resulting memory dump (ie: C:\\Windows\\CarbonBlack\\Folder)",
                    "required": true,
                    "contains": [
                        "file path"
                    ],
                    "primary": true
                },
                "compress": {
                    "data_type": "boolean",
                    "order": 2,
                    "description": "Compress the memory dump"
                }
            },
            "render": {
                "type": "table"
            },
            "output": [
                {
                    "data_path": "action_result.status",
                    "data_type": "string",
                    "example_values": [
                        "success",
                        "failed"
                    ]
                },
                {
                    "data_path": "action_result.parameter.compress",
                    "data_type": "boolean",
                    "example_values": [
                        true,
                        false
                    ]
                },
                {
                    "data_path": "action_result.parameter.destination_path",
                    "data_type": "string",
                    "example_values": [
                        "C:\\\\Windows\\\\CarbonBlack\\\\Test"
                    ],
                    "contains": [
                        "file path"
                    ]
                },
                {
                    "data_path": "action_result.parameter.sensor_id",
                    "data_type": "numeric",
                    "example_values": [
                        27
                    ],
                    "contains": [
                        "carbon black sensor id"
                    ]
                },
                {
                    "data_path": "action_result.data.*.complete",
                    "data_type": "boolean",
                    "example_values": [
                        true,
                        false
                    ]
                },
                {
                    "data_path": "action_result.data.*.completion",
                    "data_type": "numeric",
                    "example_values": [
                        1538173914.663036
                    ]
                },
                {
                    "data_path": "action_result.data.*.compressing",
                    "data_type": "boolean",
                    "example_values": [
                        true,
                        false
                    ]
                },
                {
                    "data_path": "action_result.data.*.create_time",
                    "data_type": "numeric",
                    "example_values": [
                        1538173899.107842
                    ]
                },
                {
                    "data_path": "action_result.data.*.dumping",
                    "data_type": "boolean",
                    "example_values": [
                        true,
                        false
                    ]
                },
                {
                    "data_path": "action_result.data.*.id",
                    "data_type": "numeric",
                    "example_values": [
                        1
                    ]
                },
                {
                    "data_path": "action_result.data.*.name",
                    "data_type": "string",
                    "example_values": [
                        "memdump"
                    ]
                },
                {
                    "data_path": "action_result.data.*.object",
                    "data_type": "string",
                    "example_values": [
                        "C:\\\\Windows\\\\CarbonBlack\\\\Test"
                    ],
                    "contains": [
                        "file path"
                    ]
                },
                {
                    "data_path": "action_result.data.*.percentdone",
                    "data_type": "numeric",
                    "example_values": [
                        0
                    ]
                },
                {
                    "data_path": "action_result.data.*.result_code",
                    "data_type": "numeric",
                    "example_values": [
                        0
                    ]
                },
                {
                    "data_path": "action_result.data.*.result_desc",
                    "data_type": "string"
                },
                {
                    "data_path": "action_result.data.*.result_type",
                    "data_type": "string",
                    "example_values": [
                        "WinHresult"
                    ]
                },
                {
                    "data_path": "action_result.data.*.return_code",
                    "data_type": "numeric",
                    "example_values": [
                        0
                    ],
                    "column_name": "Return Code",
                    "column_order": 1
                },
                {
                    "data_path": "action_result.data.*.sensor_id",
                    "data_type": "numeric",
                    "example_values": [
                        27
                    ],
                    "contains": [
                        "carbon black sensor id"
                    ],
                    "column_name": "Sensor ID",
                    "column_order": 3
                },
                {
                    "data_path": "action_result.data.*.session_id",
                    "data_type": "numeric",
                    "example_values": [
                        92
                    ]
                },
                {
                    "data_path": "action_result.data.*.status",
                    "data_type": "string",
                    "example_values": [
                        "complete"
                    ],
                    "column_name": "Status",
                    "column_order": 0
                },
                {
                    "data_path": "action_result.data.*.username",
                    "data_type": "string",
                    "example_values": [
                        "admin"
                    ],
                    "contains": [
                        "user name"
                    ],
                    "column_name": "User Name",
                    "column_order": 2
                },
                {
                    "data_path": "action_result.summary",
                    "data_type": "string"
                },
                {
                    "data_path": "action_result.message",
                    "data_type": "string"
                },
                {
                    "data_path": "summary.total_objects",
                    "data_type": "numeric",
                    "example_values": [
                        1
                    ]
                },
                {
                    "data_path": "summary.total_objects_successful",
                    "data_type": "numeric",
                    "example_values": [
                        1
                    ]
                }
            ],
            "versions": "EQ(*)"
        },
        {
            "action": "reset session",
            "identifier": "reset_session",
            "description": "Tell the server to reset the sensor \"sensor_wait_timeout\"",
            "type": "generic",
            "read_only": true,
            "parameters": {
                "session_id": {
                    "data_type": "numeric",
                    "order": 0,
                    "description": "Carbon Black session id",
                    "required": true,
                    "primary": true,
                    "contains": [
                        "carbon black session id"
                    ]
                }
            },
            "render": {
                "type": "table"
            },
            "output": [
                {
                    "data_path": "action_result.status",
                    "data_type": "string",
                    "example_values": [
                        "success",
                        "failed"
                    ],
                    "column_name": "Status",
                    "column_order": 0
                },
                {
                    "data_path": "action_result.parameter.session_id",
                    "data_type": "numeric",
                    "example_values": [
                        104
                    ],
                    "contains": [
                        "carbon black session id"
                    ],
                    "column_name": "Session ID",
                    "column_order": 2
                },
                {
                    "data_path": "action_result.data",
                    "data_type": "string"
                },
                {
                    "data_path": "action_result.summary",
                    "data_type": "string"
                },
                {
                    "data_path": "action_result.message",
                    "data_type": "string",
                    "example_values": [
                        "Sensor 104 successfully reset"
                    ],
                    "column_name": "Message",
                    "column_order": 1
                },
                {
                    "data_path": "summary.total_objects",
                    "data_type": "numeric",
                    "example_values": [
                        1
                    ]
                },
                {
                    "data_path": "summary.total_objects_successful",
                    "data_type": "numeric",
                    "example_values": [
                        1
                    ]
                }
            ],
            "versions": "EQ(*)"
        },
        {
            "action": "get file info",
            "description": "Get info about a file from Carbon Black Response",
            "verbose": "This action requires only a Carbon Black Response <b>api_token</b>. The Carbon Black Response user assigned to that token does not require any privileges (i.e. No Access).",
            "type": "investigate",
            "identifier": "get_file_info",
            "read_only": true,
            "parameters": {
                "hash": {
                    "description": "MD5 of file/sample to get info of",
                    "data_type": "string",
                    "order": 0,
                    "contains": [
                        "md5",
                        "hash"
                    ],
                    "required": true,
                    "primary": true
                }
            },
            "render": {
                "type": "custom",
                "width": 10,
                "height": 5,
                "view": "carbonblack_view.display_file_details",
                "title": "Get File"
            },
            "output": [
                {
                    "data_path": "action_result.status",
                    "data_type": "string",
                    "example_values": [
                        "success",
                        "failed"
                    ]
                },
                {
                    "data_path": "action_result.parameter.hash",
                    "data_type": "string",
                    "contains": [
                        "md5",
                        "hash"
                    ],
                    "example_values": [
                        "test83BC8284D99F998500162BE4test",
                        "test0324444c46997c2492d505b4test"
                    ]
                },
                {
                    "data_path": "action_result.data.*.file_details.alliance_data_srstrust",
                    "data_type": "string",
                    "example_values": [
                        "c78655bc80301d76ed4fef1c1ea40a7d"
                    ],
                    "contains": [
                        "md5"
                    ]
                },
                {
                    "data_path": "action_result.data.*.file_details.alliance_link_srstrust",
                    "data_type": "string",
                    "example_values": [
                        "https://testservices.test.com/Services/extinfo.aspx?ak=b8b4e631d4884ad1c56f50e4a5ee9279&sg=0313e1735f6cec221b1d686bd4de23ee&md5=c78655bc80301d76ed4fef1c1ea40a7d"
                    ],
                    "contains": [
                        "url"
                    ]
                },
                {
                    "data_path": "action_result.data.*.file_details.alliance_score_srstrust",
                    "data_type": "numeric",
                    "example_values": [
                        -100
                    ]
                },
                {
                    "data_path": "action_result.data.*.file_details.alliance_updated_srstrust",
                    "data_type": "string",
                    "example_values": [
                        "2018-05-09T02:00:17Z"
                    ]
                },
                {
                    "data_path": "action_result.data.*.file_details.cb_version",
                    "data_type": "numeric",
                    "example_values": [
                        610,
                        510
                    ]
                },
                {
                    "data_path": "action_result.data.*.file_details.company_name",
                    "data_type": "string",
                    "example_values": [
                        "Microsoft Corporation"
                    ]
                },
                {
                    "data_path": "action_result.data.*.file_details.copied_mod_len",
                    "data_type": "numeric",
                    "example_values": [
                        489984,
                        366512
                    ]
                },
                {
                    "data_path": "action_result.data.*.file_details.digsig_issuer",
                    "data_type": "string",
                    "example_values": [
                        "Microsoft Code Signing PCA"
                    ]
                },
                {
                    "data_path": "action_result.data.*.file_details.digsig_prog_name",
                    "data_type": "string",
                    "example_values": [
                        "Microsoft Corp."
                    ]
                },
                {
                    "data_path": "action_result.data.*.file_details.digsig_publisher",
                    "data_type": "string",
                    "example_values": [
                        "Microsoft Corporation"
                    ]
                },
                {
                    "data_path": "action_result.data.*.file_details.digsig_result",
                    "data_type": "string",
                    "example_values": [
                        "Signed"
                    ]
                },
                {
                    "data_path": "action_result.data.*.file_details.digsig_result_code",
                    "data_type": "string",
                    "example_values": [
                        "0"
                    ]
                },
                {
                    "data_path": "action_result.data.*.file_details.digsig_sign_time",
                    "data_type": "string",
                    "example_values": [
                        "2018-02-12T10:14:00Z",
                        "2015-01-30T19:14:00Z"
                    ]
                },
                {
                    "data_path": "action_result.data.*.file_details.digsig_subject",
                    "data_type": "string",
                    "example_values": [
                        "Microsoft Corporation"
                    ]
                },
                {
                    "data_path": "action_result.data.*.file_details.endpoint",
                    "data_type": "string",
                    "example_values": [
                        "WIN10-TEST-EP|28",
                        "WIN7-CLIENT1|15"
                    ]
                },
                {
                    "data_path": "action_result.data.*.file_details.event_partition_id",
                    "data_type": "numeric",
                    "example_values": [
                        99742385111040,
                        100972684312576
                    ]
                },
                {
                    "data_path": "action_result.data.*.file_details.facet_id",
                    "data_type": "numeric",
                    "example_values": [
                        241095,
                        0
                    ]
                },
                {
                    "data_path": "action_result.data.*.file_details.file_desc",
                    "data_type": "string",
                    "example_values": [
                        "WMI Provider Host",
                        "Microsoft Network Realtime Inspection Service"
                    ]
                },
                {
                    "data_path": "action_result.data.*.file_details.file_version",
                    "data_type": "string",
                    "example_values": [
                        "10.0.16299.248 (WinBuild.160101.0800)",
                        "4.7.0205.0"
                    ]
                },
                {
                    "data_path": "action_result.data.*.file_details.group",
                    "data_type": "string",
                    "example_values": [
                        "Default Group"
                    ]
                },
                {
                    "data_path": "action_result.data.*.file_details.host_count",
                    "data_type": "numeric",
                    "example_values": [
                        2,
                        6,
                        1
                    ]
                },
                {
                    "data_path": "action_result.data.*.file_details.icon",
                    "data_type": "string",
                    "example_values": [
                        "iVBORw0KGgoAAAANSUhEUgAAADAAAAAwCAYAAABXAvmHAAAAAXNSR0IArs4c6QAAAARnQU1BAACx\njwv8YQUAAAAJcEhZcwAADsMAAA7DAcdvqGQAAAzoSURBVGhD1ZhXcFzlFccNPJBg8pIJY554JOGB\nzCQPhMwkDN3JJA6BkECSwYCFe5MtyepdWvW60kpa9dVKK61WWvXed9Ulq3fLEjZ2jCxjGxtcsPnn\nnKO98qp47GGIRM7M8S2r3fv/ne+U73oL/s9t0wASExPF8/JybXfub/n5+cu+2jYcwGDQy5GFT05O\nijNIUFCQ3F/PjEYjLFbr5gOw+OioCNsVRDQDDA8PIzs7+74QDDA5OYGUlBTbnXu2YQDzc58iMyMN\nJ/v7lyFYMPvs7CyuXr0KlWrperUxwJkzn6772YYB5BvyMDo6ugKAjUUNDg4KAIMwREKC2vbpkjHA\npUuX4OzsbLtzzzYMoKDAgPPnz+Py5cvQapOXISIjwmGxtAmAAuHu7iafKcYAvb292L17t+3OPdtw\ngIWFBQxRxBUIq9WyLP7ixYtYXFxERMS9FWIzmUw/DACO7vz8vAiPCA9DS3OTiFacxd+5c+eHCxAa\nGirCLW2tuHLl8grxvDIsfmZmZk2xbirA8PC4RDw8LFSE24tW/ObNm7h+/bqIt1K/D/D3t317yTYF\nQBHOvlr4lStXJNos7MaNGyJcEc+rtLqINwXA08MNNTU16wrv7OzEgQMHsGPHDhHNXllZKe7p4bFG\n6KalEEPwlGXxinAnJycRvtSBrEhKSloWHxgYSPkfYPv2PdvUGmChDHH69Oll4d3d3SJKWYXCwkLE\nxsauK55tUwHYWLRWq10jnO/zBk2lUt1XPNumA7A5OjoKhCKcU+dhxLP9zwG2bNmCRx55RI6PPvqo\nOJ+z25sCoezt+Vyj0dg+vb99JwD/qAQExycjOC4ZIWototN0SMjKQ7LeiKjUbMRn5cK8/Q1sfeyx\nJYAntmLbM8/gp9u24RfPPYdtTz+Nx+gzBYbtHad8vPaxdoXzvQfZQwOw6KDYJBEckZyBdGMJylu7\nYBmeQGP/CMrbupBf3YjMonKosw1IzMnHj378Y7z02pt470MH7Nx7CI8//ji2bt2KZwjml88/j58/\n+yyefPJJWaEdR/QIyj8pHmhYOh5LbLE9/f72UABRKVkIS0xDqsGM0uYOtI1Mo2N8FtaxU2gbnUbr\n0CRahiZQ1zuIuEw9zi0skrCf4Pevvg5dSRUyiysQk54DVXwKfCPi4BkSBbegcDgcOoafPfUUtj7x\nBN4+bhDRTbOXxRWA9dLN3h4IkKQzQEMRbSFxI/Pn0TP9KdonTsMyegqtI1MkfBLNg+M2HxMAh8NO\n+NULLyKt0CxQJS3tKG6ywFjXgtyKWqSbyqDRFyI6VUdA8bIq77oYRXiWZQ4uKVa8+lHK97MC5uoG\n9A2P4Zs7d3H7m7u4fuMmLl65hrnPFzE6fw49UwQzMonGgVHU9w2jtmcQZW2dKKhpQmF9C8otXTA3\nW2BqaKF7jcitrIOurFpWJa2wDNkl1fj1b36Lf3oUo2HmC0SYh8UVAJ/wWPFQjVZErbYHAmSbqzBw\n6iwmP1vA/MIXWLh6DV9+dQNf37pNfkuAFuneGUqb8fmz6J2cgWVoDFXtPQJQ1NRG4lsp+s0wMACt\nQHZpFTKoVrQFZqQWlmL7W3/HTr9SWM9eQ5hpSFwBCIxOQmCMBgHRict1GKZJI6BUeIerHwKgtIby\nnaI8Nkt+Cu2U+91Tcxg8fRZTZy/g7MVLWPzyGq59TVA3b8nx4uWrmDt/AYPTs2jpG6Bib4fRTrxE\n31SKlPxiqHXU76kxfBxUjp4LXyG44KS4AuAXmQjfMDV8wuIREJkA79BYHDzhiz3HPXDI3f/BADll\ntZL3HRNzsJJ4hmilIm4enoJ1YpaKeEpSyEreO3EKI7PzmDl7HmcuLODcxUUp6Llz/8Hw9ClY+gZR\nQemURymUZjRLtwrTpEOVkAqHkCoMLt6Ef24v/PU9dgAc9WS4+Idhn5MXdh0+AYejblL0XDNFveeg\nbZjBLlUl/uVpxu/eTxDxbAKgzs5HfKYBGaYKKkQuxpXOLZS9gbymewDVnX3itV19aOg5idb+IXRS\nSvWNTaJ/fAo9I+Noo1WpplUprKpHJqVQEhX0J6HVGLlyG97ZXeIKgBdFfL+LNz465IxPHN2wx8kT\n++iaAez9lQ+TxdcAcOG1UHfhPq+jgovNyBV3OeYozucM0Do8KR2HxVdYu1Ha2kmA3Hko92k+5FXW\nw0AFXEBNwVTbRN4IE50b6X4etVpegbGr38AjvUNcARDhx9yx19mLhPvggKsfDrr546hnkAh3Trbg\nffciOX/hnSgRrpgA6DmFpubRNX0aXVOz4iy6yGyCnl4FuQDjMvKoyJJowGXRADMiy1wpQ40BuJAN\nVQ3UeWrofgVSaQCq6W8Sc02Iy8qX78am67EruAJT1+/AVWsVVwD2UtrsP+FDov1w2D0AR72C4ewX\nAiefYBGd3jwLx4QWgbCPPpsAZBVVossu/9upoBmA7dT8nAC0j01RYVPBUqpUWLugL6+VtPMMiZUu\nEp6USdsL2moYimi7UQB1Rs6yhySkIZj8o8ByTH91F05JbeIKwCGK9mGPQDh6q6QOjnsHyW6gpNm6\nBuClf2tWDD05yzCVy9RtG52RCWyhIwNkZWoRGkRR2e2ABur/PAPqe4fQeHKYUm6UpvQkurkL0XlZ\nW4dM5CitbkX6uQVHIig+VZzb6OyNb9cAOHqx8HA4+6rgoYqilW2Q2cHfWQ3A37Gf3PJvWkEp7Xem\naMrSxB2YQNPAuIiobKwXZ4Cqjl7xktYOFDdaYapvRT4NsjxKHU6hUrpf09UvMJxq9ukXQh3I0SsI\nH/iWYP424JbaLq4AuAaGS7ok55noty006Q0IScygzpWxBuCNT9KXAcQZQGsoRguJru/nSTtCk3aI\n+nglkpPU4i5+4Sim/ZG5pYMGVhuMtZTzlP/6ijrq+dU0sCqgpbxPyitCAuU+A7Ap6VdHnaqThh+3\nwDN3sKILHVU3EyClC3WslIISRKToEKnNkaNzYMoagD/sy8LLb/usBOAWV987TN1lAJXt/ZTjfSiz\n9CylAonPJaFFFPUC2ucYqprouh46Gn6ZVMhptOdJyTdDk0vidQVUtAYBsE8/3gt5RySIgPPfAr45\nPeIMcDiuUYqfRUenU/ej6LPHZBjwt31qAeChxwDsfP3KexErAdTUKVh4aWs3RbmLOksHCW6HiUTz\nkhrrWilVOOL1MrV5ddIKeZtwL+rcbWJIQGRqjgDYpx8XuhdN2X+4FmKBAEILB8UZYH9UPUU7WwSr\ndYV2bsRfjuol+nxk8fbXKwBiqMWVNHdSLrPYNhTUtlKKNNtEc3usRRYVVTp1q1RjGXWaEom4OqdQ\nhHPkWHg4CQnVZAqAkn4fH3SBe0gc3FWxshu9RABxFePiDLAnvEYinpBjorZbJL+r+J8O5ohgPjKA\n/fUKgEh6cCEJ11c0Iqeco0yCzTWU21W0ESun3Cwl0WZ5QAKJjs8ukIcqwsNYOLVRVUI6AuO18I+l\n1KB+zuK9w+LgpoqBa1CUvH19TgAp9dPiDMDDLVFvopUsRhLVIj8nyeac70l103JkAPtrFs8m/3Kf\nDiMBUWm5snT8Y/xDktci2JYitMzRaXoSrado6+g7WQjRZEiPD4xLFeF+FH3viER40S7SPZTEBy+J\ndwmIxFuOufjsLqBrnxNnAJ4NGkpD5ZlcT+x8zh0ntmxUjgxgf62YAPhGqmXy8dbVJ0JND4+HD+0Q\nA+K0BJeBsGQdIqjIwpI50iSaWlwwRTtIbRMeQ29hJNwnSkPfTYAn5bs75b1rcDRO2MQ7U59fD4Bb\n60qAEhtAsXyuMg7IkQHsrxVbWodVplLzPjwenrTJcldFUxTJKQ04qr6RGhKcLHB+inC6x13Gkz73\n4KhTvov4QBYfASc/mq6+ofJOfPoW1VzZmDgL4ZccDW05lgCWnBtDMkHw1OV2y0cGsL9WbF2A1ca7\nxRMB4TTqg0WQM527kLNIN4o0pwoL52J1JVCJeiBHfUn8MZ9QOPqopPg48vxewM4A3JkSKU01VAdL\nxWui7lYqw4z3PfzqyUcGsL9W7KEAVpvDERcqUn8cdPWV/QtH97hfqIjlVHFil6iz+BD5myO0Qfvj\n/mzEli9Fn4/sXNgJVHfcivkdWkuR9wyNxl/f34kX340R4esdFftOAKvtw/3H6AXEVV5GeB9/hLbB\nvKNkd5RjEN0LxPa9mSJaWQE+57rg95FEEh+VqsO+4+54efsO+V3eOrPg9Y6KfS8Aq83h6Ans3OdI\nK3WCoDxlm8yvhm/uyRDhh+j6AG2f+fzPh/QCwO/CB1w8bb+wZJsGsNoY5oO9R/Hm7iWA3fTycoDe\nefmc02q/syd27j1i++t7tj+yTsTazwG+5u2HYhsCoBgD8H9msXB2Pue0up+98V4IXt9FO1kSrzhf\n833FNhSAH8ydx97txaxnCoTiq/9+QwG+fwP+CyGRvQpx7eyKAAAAAElFTkSuQmCC\n",
                        "iVBORw0KGgoAAAANSUhEUgAAACUAAAAlCAYAAADFniADAAAAAXNSR0IArs4c6QAAAARnQU1BAACx\njwv8YQUAAAAgY0hSTQAAeiYAAICEAAD6AAAAgOgAAHUwAADqYAAAOpgAABdwnLpRPAAAAAlwSFlz\nAAAewgAAHsIBbtB1PgAAAjJJREFUWEftWEFrGkEYVQIqGtFTjrmF/IEYWLzEgOQQiBCIEPaiEATb\n9CA0eKiFlgqlBw9CI9Yl1kjjIhYPNSgpSkuN4kXPXgr+k9f5Ju7SYoNDaY2UGXh833z7vuHxdnbZ\nHYtFDkEH0un0zbIgEoncMNmXFiYIlUoFtVoNiUSCI5VK8Ui1YrHI83g8jmw2a9aoTjA4lFMfxXK5\n/EudOAaPYjKZRKFQ4DUDmqaBiQIT9Z2L6nQ6SKe72N1N4uAgg729FyaoRtjffw1V/cDrNKd4ePgW\nx8fvcXT0zqzRNZqfnn7jHOqLRutm38nJNedSjTgGzs6qs6K2t78wlc8ZOtNIOeHNNGo/5VR7yvCK\n4Wp6nXKjh9a469vYyEJRPmJt7RG83ifw+z9hc/MZVlYeY2vrGjs7X7G+fgGf7+V9omgxUZCI+dzz\n81v0+33EYjEEg0Get1otuFwulEolPldVlYny/Q1R8wWR6EymjXa7zW5XFIFAgOf1eh1OpxP5fJ7P\nw+HwYkWtrvrZbfPC4XDAZrPx3OPxwGq1wu1287ndbv+9KF2/hab9C1yxdbW5oCd75unTdX1uo8ji\nf8JpNBr81TAjKpfLoVqtotvtLhy9Xu9+UcPhEA8xJpOJFCVkvHRKyCZGkk5Jp0QdEOXJPSWdEnVA\nlCf3lHRK1AFRntxT/6dTzWYTg8EA4/F44RiNRrPf6MZJCZ2WPBTob8r8xQqFQlgWKIpydxTExucl\nw6Xged9iaT8A6ipWINQO9M4AAAAASUVORK5CYII=\n"
                    ]
                },
                {
                    "data_path": "action_result.data.*.file_details.internal_name",
                    "data_type": "string",
                    "example_values": [
                        "Wmiprvse.exe",
                        "svchost.exe",
                        "NisSrv.exe"
                    ],
                    "contains": [
                        "file name"
                    ]
                },
                {
                    "data_path": "action_result.data.*.file_details.is_64bit",
                    "data_type": "boolean",
                    "example_values": [
                        false,
                        true
                    ]
                },
                {
                    "data_path": "action_result.data.*.file_details.is_executable_image",
                    "data_type": "boolean",
                    "example_values": [
                        false,
                        true
                    ]
                },
                {
                    "data_path": "action_result.data.*.file_details.last_seen",
                    "data_type": "string",
                    "example_values": [
                        "2018-03-25T06:49:27.776Z",
                        "2018-10-28T10:06:42.455Z"
                    ]
                },
                {
                    "data_path": "action_result.data.*.file_details.legal_copyright",
                    "data_type": "string",
                    "example_values": [
                        "Microsoft Corporation. All rights reserved."
                    ]
                },
                {
                    "data_path": "action_result.data.*.file_details.md5",
                    "data_type": "string",
                    "contains": [
                        "md5",
                        "hash"
                    ],
                    "column_name": "MD5",
                    "column_order": 0,
                    "example_values": [
                        "test783BC8284D99F998500162BE4test",
                        "test0324444C46997C2492D505B4test"
                    ]
                },
                {
                    "data_path": "action_result.data.*.file_details.observed_filename",
                    "data_type": "string",
                    "example_values": [
                        "c:\\windows\\system32\\wbem\\wmiprvse.exe",
                        "c:\\windows\\system32\\svchost.exe",
                        "c:\\program files\\microsoft security client\\nissrv.exe"
                    ],
                    "contains": [
                        "file path",
                        "file name"
                    ]
                },
                {
                    "data_path": "action_result.data.*.file_details.orig_mod_len",
                    "data_type": "numeric",
                    "example_values": [
                        489984,
                        366512
                    ]
                },
                {
                    "data_path": "action_result.data.*.file_details.original_filename",
                    "data_type": "string",
                    "example_values": [
                        "Wmiprvse.exe",
                        "NisSrv.exe"
                    ],
                    "contains": [
                        "file name"
                    ]
                },
                {
                    "data_path": "action_result.data.*.file_details.os_type",
                    "data_type": "string",
                    "example_values": [
                        "Windows"
                    ]
                },
                {
                    "data_path": "action_result.data.*.file_details.product_name",
                    "data_type": "string",
                    "example_values": [
                        "Microsoft Malware Protection"
                    ]
                },
                {
                    "data_path": "action_result.data.*.file_details.product_version",
                    "data_type": "string",
                    "example_values": [
                        "10.0.16299.248",
                        "4.7.0205.0"
                    ]
                },
                {
                    "data_path": "action_result.data.*.file_details.server_added_timestamp",
                    "data_type": "string",
                    "example_values": [
                        "2018-02-15T01:48:13.517Z",
                        "2015-07-01T02:12:21.783Z"
                    ]
                },
                {
                    "data_path": "action_result.data.*.file_details.signed",
                    "data_type": "string",
                    "example_values": [
                        "Signed"
                    ]
                },
                {
                    "data_path": "action_result.data.*.file_details.timestamp",
                    "data_type": "string",
                    "example_values": [
                        "2018-02-15T01:48:13.517Z",
                        "2015-07-01T02:12:21.783Z"
                    ]
                },
                {
                    "data_path": "action_result.data.*.file_details.watchlists.*.value",
                    "data_type": "string",
                    "example_values": [
                        "2015-11-11T11:10:02.927Z",
                        "2015-07-01T02:20:02.062Z"
                    ]
                },
                {
                    "data_path": "action_result.data.*.file_details.watchlists.*.wid",
                    "data_type": "string",
                    "example_values": [
                        "5"
                    ]
                },
                {
                    "data_path": "action_result.data.*.name",
                    "data_type": "string"
                },
                {
                    "data_path": "action_result.data.*.vault_id",
                    "data_type": "string",
                    "example_values": [
                        "7eb0139d2175739b3ccb0d1110067820be6abd29"
                    ],
                    "contains": [
                        "vault id"
                    ],
                    "column_name": "Vault ID",
                    "column_order": 1
                },
                {
                    "data_path": "action_result.summary.architecture",
                    "data_type": "string",
                    "example_values": [
                        "64 bit"
                    ]
                },
                {
                    "data_path": "action_result.summary.cb_url",
                    "data_type": "string",
                    "example_values": [
                        "https://122.122.122.122/#/binary/75E683BC8284D99F998500162BE4CFE2",
                        "https://122.122.122.122/#/binary/9bf50324444c46997c2492d505b47f2d"
                    ],
                    "contains": [
                        "url"
                    ]
                },
                {
                    "data_path": "action_result.summary.file_type",
                    "data_type": "string"
                },
                {
                    "data_path": "action_result.summary.name",
                    "data_type": "string",
                    "example_values": [
                        "Wmiprvse.exe",
                        "NisSrv.exe"
                    ],
                    "contains": [
                        "file name"
                    ]
                },
                {
                    "data_path": "action_result.summary.os_type",
                    "data_type": "string",
                    "example_values": [
                        "Windows"
                    ]
                },
                {
                    "data_path": "action_result.summary.size",
                    "data_type": "numeric",
                    "example_values": [
                        489984,
                        366512
                    ]
                },
                {
                    "data_path": "action_result.summary.vault_id",
                    "data_type": "string",
                    "contains": [
                        "vault id"
                    ],
                    "example_values": [
                        "7eb0139d2175739b3ccb0d1110067820be6abd29"
                    ]
                },
                {
                    "data_path": "action_result.message",
                    "data_type": "string",
                    "example_values": [
                        "Os type: Windows\nSize: 489984\nArchitecture: 64 bit\nName: Wmiprvse.exe\nCb url: https://192.168.0.245/#/binary/75E683BC8284D99F998500162BE4CFE2",
                        "Os type: Windows, Size: 366512, Architecture: 64 bit, Name: NisSrv.exe, Cb url: https://10.1.16.170/#/binary/9bf50324444c46997c2492d505b47f2d"
                    ]
                },
                {
                    "data_path": "summary.total_objects",
                    "data_type": "numeric",
                    "example_values": [
                        1
                    ]
                },
                {
                    "data_path": "summary.total_objects_successful",
                    "data_type": "numeric",
                    "example_values": [
                        1
                    ]
                }
            ],
            "versions": "EQ(*)"
        },
        {
            "action": "block hash",
            "description": "Add a hash to the Carbon Black Response blacklist",
            "verbose": "This action requires Carbon Black Response administrative privileges. If this privilege is not assigned to the asset <b>api_token</b>, the action may return an empty list or <b>HTTP 405 Method Not Allowed</b> error.",
            "type": "contain",
            "identifier": "block_hash",
            "undo": "unblock hash",
            "read_only": false,
            "parameters": {
                "hash": {
                    "description": "MD5 of file to ban/block",
                    "data_type": "string",
                    "order": 0,
                    "contains": [
                        "md5",
                        "hash"
                    ],
                    "required": true,
                    "primary": true
                },
                "comment": {
                    "description": "Comment",
                    "data_type": "string",
                    "order": 1
                }
            },
            "render": {
                "width": 12,
                "title": "Block Hash",
                "type": "table",
                "height": 5
            },
            "output": [
                {
                    "data_path": "action_result.status",
                    "data_type": "string",
                    "example_values": [
                        "success",
                        "failed"
                    ]
                },
                {
                    "data_path": "action_result.parameter.comment",
                    "data_type": "string",
                    "example_values": [
                        "Sample comment"
                    ]
                },
                {
                    "data_path": "action_result.parameter.hash",
                    "data_type": "string",
                    "column_name": "Hash",
                    "contains": [
                        "md5",
                        "hash"
                    ],
                    "column_order": 0,
                    "example_values": [
                        "180469AE0B239E31DB4C65F02FD70BC1"
                    ]
                },
                {
                    "data_path": "action_result.data",
                    "data_type": "string"
                },
                {
                    "data_path": "action_result.summary",
                    "data_type": "string"
                },
                {
                    "data_path": "action_result.message",
                    "data_type": "string",
                    "column_name": "Message",
                    "column_order": 1,
                    "example_values": [
                        "Block hash action succeeded. It might take some time for blacklisting to take effect."
                    ]
                },
                {
                    "data_path": "summary.total_objects",
                    "data_type": "numeric",
                    "example_values": [
                        1
                    ]
                },
                {
                    "data_path": "summary.total_objects_successful",
                    "data_type": "numeric",
                    "example_values": [
                        1
                    ]
                }
            ],
            "versions": "EQ(*)"
        },
        {
            "action": "unblock hash",
            "description": "Unblock the hash",
            "verbose": "This action requires Carbon Black Response administrative privileges. If this privilege is not assigned to the asset <b>api_token</b>, the action may return an empty list or <b>HTTP 405 Method Not Allowed</b> error.",
            "type": "correct",
            "identifier": "unblock_hash",
            "undo": "block hash",
            "read_only": false,
            "parameters": {
                "hash": {
                    "description": "MD5 of file to block",
                    "data_type": "string",
                    "order": 0,
                    "contains": [
                        "md5",
                        "hash"
                    ],
                    "required": true,
                    "primary": true
                }
            },
            "render": {
                "width": 12,
                "title": "Unblock Hash",
                "type": "table",
                "height": 5
            },
            "output": [
                {
                    "data_path": "action_result.status",
                    "data_type": "string",
                    "example_values": [
                        "success",
                        "failed"
                    ]
                },
                {
                    "data_path": "action_result.parameter.hash",
                    "data_type": "string",
                    "contains": [
                        "md5",
                        "hash"
                    ],
                    "column_name": "Hash",
                    "column_order": 0,
                    "example_values": [
                        "test69AE0B239E31DB4C65F02FD7test"
                    ]
                },
                {
                    "data_path": "action_result.data",
                    "data_type": "string"
                },
                {
                    "data_path": "action_result.summary",
                    "data_type": "string"
                },
                {
                    "data_path": "action_result.message",
                    "data_type": "string",
                    "column_name": "Message",
                    "column_order": 1,
                    "example_values": [
                        "Unblock hash action succeeded. It might take some time for unblocking to take effect."
                    ]
                },
                {
                    "data_path": "summary.total_objects",
                    "data_type": "numeric",
                    "example_values": [
                        1
                    ]
                },
                {
                    "data_path": "summary.total_objects_successful",
                    "data_type": "numeric",
                    "example_values": [
                        1
                    ]
                }
            ],
            "versions": "EQ(*)"
        },
        {
            "action": "list connections",
            "description": "List all of the connections from a given process name, PID, or Carbon Black process ID",
            "verbose": "If either a process name or PID is provided, then a hostname must be provided as well. If a PID is provided, the process name parameter will be ignored. If a Carbon Black process ID is given, all of the other parameters will be ignored. The Carbon Black process ID refers to the internal ID which Carbon Black Response assigns to every process. It can be found in the action result of the hunt file in <b>action_result.data.*.process.results.*.id</b> or in the output of this action.",
            "type": "investigate",
            "identifier": "list_connections",
            "read_only": true,
            "parameters": {
                "ip_hostname": {
                    "data_type": "string",
                    "order": 0,
                    "description": "Hostname or IP",
                    "contains": [
                        "ip",
                        "host name"
                    ],
                    "primary": true
                },
                "process_name": {
                    "data_type": "string",
                    "order": 1,
                    "description": "Name of process",
                    "contains": [
                        "process name"
                    ],
                    "primary": true
                },
                "pid": {
                    "data_type": "numeric",
                    "order": 2,
                    "description": "PID of process",
                    "contains": [
                        "pid"
                    ],
                    "primary": true
                },
                "carbonblack_process_id": {
                    "data_type": "string",
                    "order": 3,
                    "description": "Internal Carbon Black ID of process",
                    "contains": [
                        "carbon black process id"
                    ],
                    "primary": true
                }
            },
            "render": {
                "width": 12,
                "title": "List Connections",
                "type": "table",
                "height": 5
            },
            "output": [
                {
                    "data_path": "action_result.status",
                    "data_type": "string",
                    "example_values": [
                        "success",
                        "failed"
                    ]
                },
                {
                    "data_path": "action_result.parameter.carbonblack_process_id",
                    "data_type": "string",
                    "contains": [
                        "carbon black process id"
                    ],
                    "example_values": [
                        "0000001b-0000-0g44-01d4-6c744b8174f6"
                    ]
                },
                {
                    "data_path": "action_result.parameter.ip_hostname",
                    "data_type": "string",
                    "contains": [
                        "ip",
                        "host name"
                    ],
                    "example_values": [
                        "UHM"
                    ]
                },
                {
                    "data_path": "action_result.parameter.pid",
                    "data_type": "numeric",
                    "contains": [
                        "pid"
                    ],
                    "example_values": [
                        948
                    ]
                },
                {
                    "data_path": "action_result.parameter.process_name",
                    "data_type": "string",
                    "contains": [
                        "process name"
                    ],
                    "example_values": [
                        "taskhostw.exe"
                    ]
                },
                {
                    "data_path": "action_result.data.*.carbonblack_process_id",
                    "data_type": "string",
                    "contains": [
                        "carbon black process id"
                    ],
                    "column_name": "Carbon Black Process ID",
                    "column_order": 3,
                    "example_values": [
                        "00000013-0000-03b4-01d2-ca4499a674e9"
                    ]
                },
                {
                    "data_path": "action_result.data.*.direction",
                    "data_type": "string",
                    "column_name": "Direction",
                    "column_order": 8,
                    "example_values": [
                        "outbound"
                    ]
                },
                {
                    "data_path": "action_result.data.*.domain",
                    "data_type": "string",
                    "contains": [
                        "domain"
                    ],
                    "column_name": "Domain",
                    "column_order": 7,
                    "example_values": [
                        "fe2.update.microsoft.com"
                    ]
                },
                {
                    "data_path": "action_result.data.*.event_time",
                    "data_type": "string",
                    "column_name": "Event Time",
                    "column_order": 9,
                    "example_values": [
                        "2017-06-13 01:05:22.209"
                    ]
                },
                {
                    "data_path": "action_result.data.*.hostname",
                    "data_type": "string",
                    "contains": [
                        "host name"
                    ],
                    "column_name": "Hostname",
                    "column_order": 0,
                    "example_values": [
                        "dc1"
                    ]
                },
                {
                    "data_path": "action_result.data.*.ip_addr",
                    "data_type": "string",
                    "contains": [
                        "ip"
                    ],
                    "column_name": "IP",
                    "column_order": 4,
                    "example_values": [
                        "122.122.122.122"
                    ]
                },
                {
                    "data_path": "action_result.data.*.pid",
                    "data_type": "numeric",
                    "contains": [
                        "pid"
                    ],
                    "column_name": "Pid",
                    "column_order": 2,
                    "example_values": [
                        948
                    ]
                },
                {
                    "data_path": "action_result.data.*.port",
                    "data_type": "string",
                    "contains": [
                        "port"
                    ],
                    "column_name": "Port",
                    "column_order": 5,
                    "example_values": [
                        "443"
                    ]
                },
                {
                    "data_path": "action_result.data.*.process_name",
                    "data_type": "string",
                    "contains": [
                        "process name"
                    ],
                    "column_name": "Process Name",
                    "column_order": 1,
                    "example_values": [
                        "svchost.exe"
                    ]
                },
                {
                    "data_path": "action_result.data.*.protocol",
                    "data_type": "string",
                    "column_name": "Protocol",
                    "column_order": 6,
                    "example_values": [
                        "TCP"
                    ]
                },
                {
                    "data_path": "action_result.summary.total_connections",
                    "data_type": "numeric",
                    "example_values": [
                        16
                    ]
                },
                {
                    "data_path": "action_result.summary.total_processes",
                    "data_type": "numeric",
                    "example_values": [
                        2186
                    ]
                },
                {
                    "data_path": "action_result.message",
                    "data_type": "string",
                    "example_values": [
                        "Successfully retrieved connections for process"
                    ]
                },
                {
                    "data_path": "summary.total_objects",
                    "data_type": "numeric",
                    "example_values": [
                        3
                    ]
                },
                {
                    "data_path": "summary.total_objects_successful",
                    "data_type": "numeric",
                    "example_values": [
                        1
                    ]
                }
            ],
            "versions": "EQ(*)"
        },
        {
            "action": "on poll",
            "description": "Ingests unresolved alerts into Phantom",
            "type": "ingest",
            "identifier": "on_poll",
            "read_only": true,
            "parameters": {
                "start_time": {
                    "data_type": "numeric",
                    "order": 0,
                    "description": "Start of the time range, in epoch time (milliseconds). If not specified, the default is the past_days setting of the App"
                },
                "end_time": {
                    "data_type": "numeric",
                    "order": 1,
                    "description": "End of the time range, in epoch time (milliseconds). If not specified, the default is now"
                },
                "container_count": {
                    "data_type": "numeric",
                    "order": 2,
                    "description": "Maximum number of container records to query for"
                },
                "artifact_count": {
                    "data_type": "numeric",
                    "order": 3,
                    "description": "Maximum number of artifact records to query for"
                }
            },
            "output": [],
            "versions": "EQ(*)"
        },
        {
            "action": "get license",
            "description": "Gets the license information of the device",
            "type": "investigate",
            "identifier": "get_license",
            "read_only": true,
            "parameters": {},
            "render": {
                "width": 12,
                "title": "Get License",
                "type": "table",
                "height": 5
            },
            "output": [
                {
                    "data_path": "action_result.status",
                    "data_type": "string",
                    "example_values": [
                        "success",
                        "failed"
                    ]
                },
                {
                    "data_path": "action_result.data.*.actual_sensor_count",
                    "data_type": "numeric",
                    "column_order": 3,
                    "column_name": "Actual Sensor Count",
                    "example_values": [
                        8,
                        7
                    ]
                },
                {
                    "data_path": "action_result.data.*.license_end_date",
                    "data_type": "string",
                    "column_order": 2,
                    "column_name": "License End Date",
                    "example_values": [
                        "2019-01-09",
                        "2019-01-01"
                    ]
                },
                {
                    "data_path": "action_result.data.*.license_expired",
                    "data_type": "boolean",
                    "column_order": 1,
                    "column_name": "License Expired",
                    "example_values": [
                        false,
                        true
                    ]
                },
                {
                    "data_path": "action_result.data.*.license_request_block",
                    "data_type": "string",
                    "example_values": [
                        "-- --- BEGIN CB LICENSE REQUEST --- --\niJYy4gUJqtnebwR9OvQhkfpYLzxtDcFD1D9iqrCxIfo26zKQAJDYENX99cxpYUvlWkwSKUPAJ3CyvYAZfQrFF7ilRe7mBI1H85NYWa5TzmH42UpX90VXj20sNrMtWGZ0IFlYStck2pp1tjkRDTQrewhKzfgSK5gHlbTkmo31vjjMayjABKgmGTTgdSAoIr8noZi5TtAGGcOwPc7ylgVBTIRjnYYK9Ng2GdMqnAAPxJzMoUKT3qzJ4THbOXkLmxj6e4Q6fZpOaSzZABpDOxtNnoxcn5B0sZarBKDV6o2KWXGN1ULJV5NWPtoh1ec0QGUQwwS6LY9BvehvXRis2p0iZWNGkaL8DY==\n-- --- END CB LICENSE REQUEST --- --\n",
                        "-- --- BEGIN CB LICENSE REQUEST --- --\neyJsaWNlbnNlX2VuZF9kYXRlIjogIjIwMTktMDEtMDEiLCAibGljZW5zZWRfc2Vuc29ycyI6IDEwLCAicmVxdWVzdF9jaGVja3N1bSI6ICI2ODEyMDkxMTY0NzEzNDlGNDg2MjkzNDg2OUFEMUM5QiIsICJsaWNlbnNlX2N1dG9mZl9kYXRlIjogIjIwMTktMDItMDEiLCAibGljZW5zZV9pZCI6ICJBMjgxODg2NTM2MDY0MjNDOUIwMjUwMjkwODVBQzkwNCIsICJzZW5zb3JfY291bnRzIjogeyIyMDE4LTA1IjogNywgIjIwMTgtMDQiOiA3LCAiMjAxOC0wNiI6IDd9fQ==\n-- --- END CB LICENSE REQUEST --- --\n"
                    ]
                },
                {
                    "data_path": "action_result.data.*.license_valid",
                    "data_type": "boolean",
                    "column_order": 0,
                    "column_name": "License Valid",
                    "example_values": [
                        false,
                        true
                    ]
                },
                {
                    "data_path": "action_result.data.*.licensed_sensor_count",
                    "data_type": "numeric",
                    "column_order": 4,
                    "column_name": "Licensed Sensor Count",
                    "example_values": [
                        15,
                        10
                    ]
                },
                {
                    "data_path": "action_result.data.*.licensed_sensor_count_exceeded",
                    "data_type": "boolean",
                    "column_order": 5,
                    "column_name": "Sensor Count Exceeded",
                    "example_values": [
                        false,
                        true
                    ]
                },
                {
                    "data_path": "action_result.data.*.server_token",
                    "data_type": "string",
                    "example_values": [
                        "testtestDFSDAFnkjdsalkj234nadtest",
                        "testtest6JitWj1KV9lJZYI1CBPutest"
                    ]
                },
                {
                    "data_path": "action_result.summary.license_valid",
                    "data_type": "boolean",
                    "example_values": [
                        true,
                        false
                    ]
                },
                {
                    "data_path": "action_result.message",
                    "data_type": "string",
                    "example_values": [
                        "License valid: True"
                    ]
                },
                {
                    "data_path": "summary.total_objects",
                    "data_type": "numeric",
                    "example_values": [
                        1
                    ]
                },
                {
                    "data_path": "summary.total_objects_successful",
                    "data_type": "numeric",
                    "example_values": [
                        1
                    ]
                }
            ],
            "versions": "EQ(*)"
        }
    ]
}<|MERGE_RESOLUTION|>--- conflicted
+++ resolved
@@ -6,21 +6,12 @@
     "type": "endpoint",
     "main_module": "carbonblack_connector.py",
     "app_version": "2.2.0",
-<<<<<<< HEAD
     "utctime_updated": "2021-03-03T07:15:17.000000Z",
     "package_name": "phantom_carbonblack",
     "product_vendor": "Bit9",
     "product_name": "Carbon Black",
     "product_version_regex": "[5-6]\\.[0-4]\\.*",
     "min_phantom_version": "4.10.0.40961",
-=======
-    "utctime_updated": "2021-10-04T13:45:29.000000Z",
-    "package_name": "phantom_carbonblack",
-    "product_vendor": "Bit9",
-    "product_name": "Carbon Black",
-    "product_version_regex": "[5-7]\\.[0-9]\\.*",
-    "min_phantom_version": "4.9.39220",
->>>>>>> 69e0e19e
     "python_version": "3",
     "latest_tested_versions": [
         "On-prem, Version 6.1.0",
