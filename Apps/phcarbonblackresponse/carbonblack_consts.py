# File: carbonblack_consts.py
# Copyright (c) 2016-2021 Splunk Inc.
#
# Licensed under Apache 2.0 (https://www.apache.org/licenses/LICENSE-2.0.txt)
#


CARBONBLACK_JSON_DEVICE_URL = "device_url"
CARBONBLACK_JSON_API_TOKEN = "api_token"
CARBONBLACK_JSON_HASH = "hash"
CARBONBLACK_JSON_NAME = "name"
CARBONBLACK_JSON_QUERY = "query"
CARBONBLACK_JSON_READONLY = "read_only"
CARBONBLACK_JSON_ALERT_TYPE = "type"
CARBONBLACK_JSON_TOTAL_WATCHLISTS = "total_alerts"
CARBONBLACK_JSON_TOTAL_ENDPOINTS = "total_endpoints"
CARBONBLACK_JSON_NUM_RESULTS = "number_of_results"
CARBONBLACK_JSON_QUERY_TYPE = "type"
CARBONBLACK_JSON_ADDED_WL_ID = "new_watchlist_id"
CARBONBLACK_JSON_RANGE = "range"
CARBONBLACK_JSON_IPS = "ips"
CARBONBLACK_JSON_SENSOR_ID = "sensor_id"
CARBONBLACK_JSON_SESSION_ID = "session_id"
CARBONBLACK_JSON_FILE_DETAILS = "file_details"
CARBONBLACK_JSON_FILE_CB_URL = "cb_url"
CARBONBLACK_JSON_COMMENT = "comment"
CARBONBLACK_JSON_DOWNLOAD = "download"
CARBONBLACK_JSON_PID = "pid"
CARBONBLACK_JSON_PROCESS_NAME = "process_name"
CARBONBLACK_JSON_CB_ID = "carbonblack_process_id"
CARBONBLACK_JSON_VAULT_ID = "vault_id"
CARBONBLACK_JSON_DESTINATION_PATH = "destination"

CARBONBLACK_MSG_MORE_THAN_ONE = "More than one ONLINE system matched the endpoint ip/name."
CARBONBLACK_MSG_MORE_THAN_ONE += "<br>Please specify input params that matches a single ONLINE endpoint.<br>Systems Found:<br>{systems_error}"

CARBONBLACK_ERR_CONNECTIVITY_TEST = "Test Connectivity Failed"
CARBONBLACK_SUCC_CONNECTIVITY_TEST = "Test Connectivity Passed"
CARBONBLACK_ERR_PROCESS_SEARCH = "Process search failed"
CARBONBLACK_ERR_INVALID_QUERY_TYPE = "Invalid query type, valid types are '{types}'"
CARBONBLACK_ERR_INVALID_RANGE = "Invalid range, please specify in the format of start-end"
CARBONBLACK_SUCC_SYNC_EVENTS = "Successfully synchronized sensor events."
CARBONBLACK_SUCC_QUARANTINE = "Quarantine action succeeded. It might take some time for the endpoint to get isolated."
CARBONBLACK_SUCC_UNQUARANTINE = "Unquarantine action succeeded. It might take some time for the endpoint to take effect."
CARBONBLACK_SUCC_BLOCK = "Block hash action succeeded. It might take some time for blacklisting to take effect."
CARBONBLACK_SUCC_UNBLOCK = "Unblock hash action succeeded. It might take some time for unblocking to take effect."
CARBONBLACK_MSG_FILE_NOT_FOUND = "File Not Found"
CARBONBLACK_ERR_NO_ENDPOINTS = "Unable to find any endpoints with hostname/IP {0}"
CARBONBLACK_SUCC_RESET_SESSION = "Sensor {session_id} successfully reset"
CARBONBLACK_ERR_RESET_SESSION = "Session {session_id} not found or is in an invalid state to keep alive"

CARBONBLACK_ADDED_WATCHLIST = "Added alert"
CARBONBLACK_ADDING_WATCHLIST = "Adding alert"
CARBONBLACK_DOING_SEARCH = "Doing {query_type} search"
CARBONBLACK_FETCHING_WATCHLIST_INFO = "Fetching watchlist info"
CARBONBLACK_USING_BASE_URL = "Using base url: {base_url}"
CARBONBLACK_RUNNING_QUERY = "Running query"
CARBONBLACK_DISPLAYING_RESULTS_TOTAL = "Displaying {displaying} '{query_type}' results of total {total}"

CARBONBLACK_QUERY_TYPE_ALERT = 'alert'
CARBONBLACK_QUERY_TYPE_BINARY = 'binary'
CARBONBLACK_QUERY_TYPE_PROCESS = 'process'

VALID_QUERY_TYPE = [CARBONBLACK_QUERY_TYPE_ALERT,
                    CARBONBLACK_QUERY_TYPE_BINARY,
                    CARBONBLACK_QUERY_TYPE_PROCESS]

CARBONBLACK_SLEEP_SECS = 5
CARBONBLACK_COMMAND_FAILED = "Command {command} failed with code: {code}, desc: {desc}"
CARBONBLACK_ERR_POLL_TIMEOUT = 'Could not get a connection to a live active session on the endpoint after {max_tries} polls.'
CARBONBLACK_ERR_MULTI_ENDPOINTS = "{num_endpoints} endpoints matched (see results for a list). Please specify an IP/Host Name that uniquely identifies an online endpoint."
CARBONBLACK_ERR_FILE_EXISTS = "File id for sensor already exists. "
CARBONBLACK_ERR_INVALID_PATH = "Windows cannot find specified path"
CARBONBLACK_ERR_INVALID_DEST_FILE = "Please check if the destination filename already exists at the specified path"
CARBONBLACK_ERR_INVALID_INTEGER_VALUE = 'Please provide a valid {msg} integer value in the "{param}"'
MAX_POLL_TRIES = 10

CARBONBLACK_FINISHED_PROCESSING = "Finished Processing {0:.0%}"

CARBONBLACK_ERR_CODE_MSG = "Error code unavailable"
CARBONBLACK_ERR_MSG = "Unknown error occurred. Please check the asset configuration and|or action parameters."
CARBONBLACK_UNICODE_DAMMIT_TYPE_ERR_MSG = "Error occurred while connecting to the Carbon Black Response server."
CARBONBLACK_UNICODE_DAMMIT_TYPE_ERR_MSG += " Please check the asset configuration and|or the action parameters."
<<<<<<< HEAD

CARBONBLACK_ERR_UPDATE_ALERTS_PARAM_IDS = "Either 'query' or 'alert_ids' parameters are required for this action."
CARBONBLACK_ERR_UPDATE_ALERTS_PARAM_ASSIGNED_TO = "If 'assigned_to' parameter is set, then 'requested status' is required."
=======
CARBONBLACK_GROUP_ID_MSG = "Group ID unavailable"
>>>>>>> 69e0e19e
<|MERGE_RESOLUTION|>--- conflicted
+++ resolved
@@ -81,10 +81,6 @@
 CARBONBLACK_ERR_MSG = "Unknown error occurred. Please check the asset configuration and|or action parameters."
 CARBONBLACK_UNICODE_DAMMIT_TYPE_ERR_MSG = "Error occurred while connecting to the Carbon Black Response server."
 CARBONBLACK_UNICODE_DAMMIT_TYPE_ERR_MSG += " Please check the asset configuration and|or the action parameters."
-<<<<<<< HEAD
-
 CARBONBLACK_ERR_UPDATE_ALERTS_PARAM_IDS = "Either 'query' or 'alert_ids' parameters are required for this action."
 CARBONBLACK_ERR_UPDATE_ALERTS_PARAM_ASSIGNED_TO = "If 'assigned_to' parameter is set, then 'requested status' is required."
-=======
-CARBONBLACK_GROUP_ID_MSG = "Group ID unavailable"
->>>>>>> 69e0e19e
+CARBONBLACK_GROUP_ID_MSG = "Group ID unavailable"