--- conflicted
+++ resolved
@@ -1,11 +1,7 @@
 {
     "appid": "28f0ee41-a058-4665-be79-fad1913312bf",
     "name": "SlashNext Phishing Incident Response",
-<<<<<<< HEAD
-    "description": "SlashNext Phishing Incident Response Integration supports the investigative type of actions to allow Phantom users to fully automate the analysis of suspicious URLs",
-=======
     "description": "This integration supports the investigative type of actions to fully automate the analysis of suspicious URLs by integrating with SlashNext Phishing Incident Response",
->>>>>>> 128ead26
     "type": "reputation",
     "product_vendor": "SlashNext",
     "logo": "logo_slashnextphishingincidentresponse.svg",
