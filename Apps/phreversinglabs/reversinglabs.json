--- conflicted
+++ resolved
@@ -6,14 +6,9 @@
     "description": "This app implements an investigative action on the ReversingLabs reputation service",
     "type": "reputation",
     "main_module": "reversinglabs_connector.py",
-<<<<<<< HEAD
-    "app_version": "2.0.0",
-    "connector_version": "2.0.0",
+    "app_version": "2.0.1",
+    "connector_version": "2.0.1",
     "utctime_updated": "2020-01-27T19:06:23.000000Z",
-=======
-    "app_version": "2.0.1",
-    "utctime_updated": "2020-01-30T18:01:01.000000Z",
->>>>>>> 61f6cccb
     "product_vendor": "ReversingLabs",
     "product_name": "TitaniumCloud",
     "product_version_regex": ".*",
