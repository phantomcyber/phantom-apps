# File: cybereason_connector.py
#
# Licensed under Apache 2.0 (https://www.apache.org/licenses/LICENSE-2.0.txt)

# Python 3 Compatibility imports
from __future__ import print_function, unicode_literals

# Phantom App imports
import phantom.app as phantom
from phantom.base_connector import BaseConnector
from phantom.action_result import ActionResult

# Usage of the consts file is recommended
from cybereason_consts import *
import requests
import json
import traceback
from cybereason_session import CybereasonSession
from cybereason_poller import CybereasonPoller
from cybereason_query_actions import CybereasonQueryActions
from bs4 import BeautifulSoup


class RetVal(tuple):

    def __new__(cls, val1, val2=None):
        return tuple.__new__(RetVal, (val1, val2))


class CybereasonConnector(BaseConnector):

    def __init__(self):

        # Call the BaseConnectors init first
        super(CybereasonConnector, self).__init__()

        self._state = {}

        # Variable to hold a base_url in case the app makes REST calls
        # Do note that the app json defines the asset config, so please
        # modify this as you deem fit.
        self._base_url = None

    def _get_string_param(self, param):
        return param

    def _process_html_response(self, response, action_result):
        # An html response, treat it like an error
        status_code = response.status_code

        try:
            soup = BeautifulSoup(response.text, "html.parser")
            # Remove the script, style, footer and navigation part from the HTML message
            for element in soup(["script", "style", "footer", "nav", "title"]):
                element.extract()
            soup.prettify()
            error_text = soup.get_text(separator="\n")
            split_lines = error_text.split("\n")
            split_lines = [x.strip() for x in split_lines if x.strip()]
            error_text = "\n".join(split_lines)
        except:
            error_text = "Cannot parse error details"

        message = "Status Code: {0}. Data from server:\n{1}\n".format(status_code, error_text)

        message = message.replace('{', '{{').replace('}', '}}')
        return RetVal(action_result.set_status(phantom.APP_ERROR, message), None)

    def _process_response(self, r, action_result):

        # Process an HTML response
        if 'html' in r.headers.get('Content-Type', ''):
            return self._process_html_response(r, action_result)

        # everything else is actually an error at this point
        message = "Can't process response from server. Status Code: {0} Data from server: {1}".format(r.status_code, r.text.replace('{', '{{').replace('}', '}}'))

        return RetVal(action_result.set_status(phantom.APP_ERROR, message), None)

    def _get_error_message_from_exception(self, e):
        """ This method is used to get appropriate error messages from the exception.
        :param e: Exception object
        :return: error message
        """

        try:
            if e.args:
                if len(e.args) > 1:
                    error_code = e.args[0]
                    error_msg = e.args[1]
                elif len(e.args) == 1:
                    error_code = ERR_CODE_MSG
                    error_msg = e.args[0]
            else:
                error_code = ERR_CODE_MSG
                error_msg = ERR_MSG_UNAVAILABLE
        except:
            error_code = ERR_CODE_MSG
            error_msg = ERR_MSG_UNAVAILABLE

        try:
            if error_code in ERR_CODE_MSG:
                error_text = "Error Message: {0}".format(error_msg)
            else:
                error_text = "Error Code: {0}. Error Message: {1}".format(error_code, error_msg)
        except:
            self.debug_print(PARSE_ERR_MSG)
            error_text = PARSE_ERR_MSG

        return error_text

    def _validate_integer(self, action_result, parameter, key):
        if parameter is not None:
            try:
                if not float(parameter).is_integer():
                    return action_result.set_status(phantom.APP_ERROR, INVALID_INTEGER_ERR_MSG.format(key)), None

                parameter = int(parameter)
            except:
                return action_result.set_status(phantom.APP_ERROR, INVALID_INTEGER_ERR_MSG.format(key)), None

            if parameter < 0:
                return action_result.set_status(phantom.APP_ERROR, INVALID_NON_NEGATIVE_INTEGER_ERR_MSG.format(key)), None

        return phantom.APP_SUCCESS, parameter

    def _handle_test_connectivity(self, param):
        # Add an action result object to self (BaseConnector) to represent the action for this param
        action_result = self.add_action_result(ActionResult(dict(param)))

        # Set up a session by logging in to the Cybereason console.
        cr_session = CybereasonSession(self)
        cookies = cr_session.get_session_cookies()
        if cookies.get("JSESSIONID"):
            # We have a session id cookie, so the authentication succeeded
            self.save_progress('Successfully connected to the Cybereason console and verified session cookie')
            return action_result.set_status(phantom.APP_SUCCESS, 'Successfully connected to the Cybereason console and verified session cookie')
        else:
            return action_result.set_status(phantom.APP_ERROR, 'Connectivity failed. Unable to get session cookie from Cybereason console')

    def _get_delete_registry_key_body(self, cr_session, malop_id, machine_name, action_result):
        query = {
            "queryPath": [
                {
                    "requestedType": "MalopProcess",
                    "filters": [],
                    "guidList": [malop_id],
                    "connectionFeature": { "elementInstanceType": "MalopProcess", "featureName": "suspects" }
                },
                {
                    "requestedType": "Process",
                    "filter": [],
                    "isResult": True
                }
            ],
            "totalResultLimit": 100,
            "perGroupLimit": 100,
            "perFeatureLimit": 100,
            "templateContext": "SPECIFIC",
            "queryTimeout": 120000,
            "customFields": [ "ownerMachine", "hasAutorunEvidence" ]
        }
        url = "{0}/rest/visualsearch/query/simple".format(self._base_url)
        res = cr_session.post(url=url, json=query, headers=self._headers)

        if res.status_code < 200 or res.status_code >= 399:
            return self._process_response(res, action_result)

        results = res.json()
        remediate_body = {
            "malopId": malop_id,
            "actionsByMachine": {},
            "initiatorUserName": ""
        }
        target_ids_added = set()
        for _, process_data in results["data"]["resultIdToElementDataMap"].items():
            if process_data["elementValues"].get("hasAutorunEvidence"):
                target_id = process_data["elementValues"]["hasAutorunEvidence"]["elementValues"][0]["guid"]
                matching_machines = list(filter(lambda machine: machine["name"].lower() == machine_name, process_data["elementValues"]["ownerMachine"]["elementValues"]))
                if len(matching_machines) > 0:
                    machine_id = matching_machines[0]["guid"]
                    if not remediate_body["actionsByMachine"].get(machine_id):
                        remediate_body["actionsByMachine"][machine_id] = []
                    if target_id not in target_ids_added:
                        remediate_body["actionsByMachine"][machine_id].append({
                            "targetId": target_id,
                            "actionType": "DELETE_REGISTRY_KEY"
                        })
                        target_ids_added.add(target_id)

        return RetVal(phantom.APP_SUCCESS, remediate_body)

    def _handle_delete_registry_key(self, param):
        self.save_progress("In action handler for: {0}".format(self.get_action_identifier()))

        # Add an action result object to self (BaseConnector) to represent the action for this param
        action_result = self.add_action_result(ActionResult(dict(param)))

        malop_id = self._get_string_param(param['malop_id'])
        machine_name = param["machine_name"].lower()

        # Get the remediation target
        cr_session = CybereasonSession(self).get_session()
        try:
            ret_val, remediate_body = self._get_delete_registry_key_body(cr_session, malop_id, machine_name, action_result)
            if phantom.is_fail(ret_val):
                return action_result.get_status()

            # Make the call to remediate the action
            res = cr_session.post("{0}/rest/remediate".format(self._base_url), json=remediate_body, headers=self._headers)

            if res.status_code < 200 or res.status_code >= 399:
                self._process_response(res, action_result)
                return action_result.get_status()

            result = res.json()
            action_result.add_data({
                "remediation_id": result["remediationId"],
                "initiating_user": result["initiatingUser"]
            })
        except Exception as e:
            err = self._get_error_message_from_exception(e)
            return action_result.set_status(phantom.APP_ERROR, "Error occurred. {}".format(err))

        return action_result.set_status(phantom.APP_SUCCESS)

    def _handle_get_sensor_status(self, param):
        self.save_progress("In action handler for: {0}".format(self.get_action_identifier()))

        # Add an action result object to self (BaseConnector) to represent the action for this param
        action_result = self.add_action_result(ActionResult(dict(param)))

        malop_id = self._get_string_param(param.get('malop_id'))

        try:
            # Set up a session by logging in to the Cybereason console.
            cr_session = CybereasonSession(self).get_session()
            url = "{0}/rest/visualsearch/query/simple".format(self._base_url)
            post_data = {
                "queryPath": [
                    {
                        "requestedType": "MalopProcess",
                        "filters": [],
                        "guidList": [
                            malop_id
                        ],
                        "connectionFeature": {
                            "elementInstanceType": "MalopProcess",
                            "featureName": "suspects"
                        }
                    },
                    {
                        "requestedType": "Process",
                        "filters": [],
                        "connectionFeature": {
                            "elementInstanceType": "Process",
                            "featureName": "ownerMachine"
                        }
                    },
                    {
                        "requestedType": "Machine",
                        "filters": [],
                        "isResult": True
                    }
                ],
                "totalResultLimit": 1000,
                "perGroupLimit": 1200,
                "perFeatureLimit": 1200,
                "templateContext": "SPECIFIC",
                "queryTimeout": 30,
                "customFields": [
                    "isConnected",
                    "elementDisplayName"
                ]
            }
            res = cr_session.post(url=url, headers=self._headers, json=post_data)

            if res.status_code < 200 or res.status_code >= 399:
                self._process_response(res, action_result)
                return action_result.get_status()

            self.save_progress("Successfully fetched machine details from Cybereason console")
            machines_dict = res.json()["data"]["resultIdToElementDataMap"]

            for machine_id, machine_details in machines_dict.items():
                action_result.add_data({
                    "machine_id": machine_id,
                    "machine_name": machine_details["simpleValues"]["elementDisplayName"]["values"][0],
                    "status": "Online" if machine_details["simpleValues"]["isConnected"]["values"][0] == "true" else "Offline"
                })
        except Exception as e:
            err = self._get_error_message_from_exception(e)
            return action_result.set_status(phantom.APP_ERROR, "Error occurred. {}".format(err))

        return action_result.set_status(phantom.APP_SUCCESS)

    def _handle_add_malop_comment(self, param):
        self.save_progress("In _handle_add_malop_comment function")
        self.save_progress("In action handler for: {0}".format(self.get_action_identifier()))

        # Add an action result object to self (BaseConnector) to represent the action for this param
        action_result = self.add_action_result(ActionResult(dict(param)))

        malop_id = self._get_string_param(param.get('malop_id'))
        self.save_progress("MALOP ID  :{0}".format(malop_id))

        comment = param.get('comment', "")
        self.save_progress("COMMENT  :{0}".format(comment))

        try:
            cr_session = CybereasonSession(self).get_session()

            endpoint_url = "/rest/crimes/comment/"
            url = "{0}{1}{2}".format(self._base_url, endpoint_url, str(malop_id))
            self.save_progress(url)

            res = cr_session.post(url, data=comment.encode('utf-8'), headers=self._headers)

            if res.status_code < 200 or res.status_code >= 399:
                self._process_response(res, action_result)
                return action_result.get_status()
        except requests.exceptions.ConnectionError:
            err = "Error Details: Connection refused from the server"
            return action_result.set_status(phantom.APP_ERROR, err)
        except Exception as e:
            err = self._get_error_message_from_exception(e)
            return action_result.set_status(phantom.APP_ERROR, "Error occurred. {}".format(err))

        return action_result.set_status(phantom.APP_SUCCESS)

    def _handle_update_malop_status(self, param):
        self.save_progress("In _handle_update_malop_status function")
        self.save_progress("In action handler for: {0}".format(self.get_action_identifier()))

        # Add an action result object to self (BaseConnector) to represent the action for this param
        action_result = self.add_action_result(ActionResult(dict(param)))

        malop_id = self._get_string_param(param.get('malop_id'))

        phantom_status = param.get('status')
        cybereason_status = PHANTOM_TO_CYBEREASON_STATUS.get(phantom_status)
        if not cybereason_status:
            self.save_progress("Invalid status selected")
            return action_result.set_status(phantom.APP_ERROR, "Invalid status. Please provide a valid value in the 'status' action parameter")

        try:
            cr_session = CybereasonSession(self).get_session()

            url = "{0}/rest/crimes/status".format(self._base_url)
            self.save_progress(url)
            query = json.dumps({malop_id: cybereason_status})
            res = cr_session.post(url, data=query, headers=self._headers)

            if res.status_code < 200 or res.status_code >= 399:
                self._process_response(res, action_result)
                return action_result.get_status()

        except Exception as e:
            err = self._get_error_message_from_exception(e)
            return action_result.set_status(phantom.APP_ERROR, "Error occurred. {}".format(err))

        return action_result.set_status(phantom.APP_SUCCESS)

    def _handle_isolate_machine(self, param):
        self.save_progress("In action handler for: {0}".format(self.get_action_identifier()))

        # Add an action result object to self (BaseConnector) to represent the action for this param
        action_result = self.add_action_result(ActionResult(dict(param)))

        malop_id = self._get_string_param(param.get('malop_id'))
        ret_val, sensor_ids = self._get_malop_sensor_ids(malop_id, action_result)
        if phantom.is_fail(ret_val):
            return action_result.get_status()

        try:
            cr_session = CybereasonSession(self).get_session()

            url = "{0}/rest/monitor/global/commands/isolate".format(self._base_url)
            self.save_progress(url)
            query = json.dumps({"pylumIds": sensor_ids, "malopId": malop_id})

            res = cr_session.post(url, data=query, headers=self._headers)

            if res.status_code < 200 or res.status_code >= 399:
                self._process_response(res, action_result)
                return action_result.get_status()

        except Exception as e:
            err = self._get_error_message_from_exception(e)
            return action_result.set_status(phantom.APP_ERROR, "Error occurred. {}".format(err))

        return action_result.set_status(phantom.APP_SUCCESS)

    def _handle_unisolate_machine(self, param):
        self.save_progress("In action handler for: {0}".format(self.get_action_identifier()))

        # Add an action result object to self (BaseConnector) to represent the action for this param
        action_result = self.add_action_result(ActionResult(dict(param)))

        malop_id = self._get_string_param(param.get('malop_id'))
        ret_val, sensor_ids = self._get_malop_sensor_ids(malop_id, action_result)
        if phantom.is_fail(ret_val):
            return action_result.get_status()

        try:
            cr_session = CybereasonSession(self).get_session()

            url = "{0}/rest/monitor/global/commands/un-isolate".format(self._base_url)
            self.save_progress(url)
            query = json.dumps({"pylumIds": sensor_ids, "malopId": malop_id})

            res = cr_session.post(url, data=query, headers=self._headers)

            if res.status_code < 200 or res.status_code >= 399:
                self._process_response(res, action_result)
                return action_result.get_status()

        except Exception as e:
            err = self._get_error_message_from_exception(e)
            return action_result.set_status(phantom.APP_ERROR, "Error occurred. {}".format(err))

        return action_result.set_status(phantom.APP_SUCCESS)

    def _handle_isolate_specific_machine(self, param):
        """
        Isolate the machine with specified name or ip. The machine with the id provided as parameter will be
        disconnected from the network
        Parameters:
            param: object containing either the machine name or ip

        Returns:
            Action results
        """
        self.save_progress("In action handler for: {0}".format(self.get_action_identifier()))

        # Add an action result object to self (BaseConnector) to represent the action for this param
        action_result = self.add_action_result(ActionResult(dict(param)))

        machine_name_or_ip = self._get_string_param(param.get('machine_name_or_ip'))
        ret_val, sensor_ids = self._get_machine_sensor_ids(machine_name_or_ip, action_result)
        if phantom.is_fail(ret_val):
            return action_result.get_status()

        try:
            cr_session = CybereasonSession(self).get_session()

            url = "{0}/rest/monitor/global/commands/isolate".format(self._base_url)
            self.save_progress(url)
            query = json.dumps({"pylumIds": sensor_ids})

            res = cr_session.post(url, data=query, headers=self._headers)

            if res.status_code < 200 or res.status_code >= 399:
                self._process_response(res, action_result)
                return action_result.get_status()
            action_result.add_data({
                    "response_code_from_server": res.status_code,
                    "response_from_server": res.json()
            })
        except Exception as e:
            err = self._get_error_message_from_exception(e)
            return action_result.set_status(phantom.APP_ERROR, "Error occurred. {}".format(err))

        return action_result.set_status(phantom.APP_SUCCESS)

    def _handle_unisolate_specific_machine(self, param):
        """
        Un-isolate the machine with specified Name or IP. The machine with the id provided as parameter will be
        connected to the network again.
        Parameters:
            param: object containing either the machine name or IP
        Returns:
            Action results
        """
        self.save_progress("In action handler for: {0}".format(self.get_action_identifier()))

        # Add an action result object to self (BaseConnector) to represent the action for this param
        action_result = self.add_action_result(ActionResult(dict(param)))

        machine_name_or_ip = self._get_string_param(param.get('machine_name_or_ip'))
        ret_val, sensor_ids = self._get_machine_sensor_ids(machine_name_or_ip, action_result)
        if phantom.is_fail(ret_val):
            return action_result.get_status()

        try:
            cr_session = CybereasonSession(self).get_session()

            url = "{0}/rest/monitor/global/commands/un-isolate".format(self._base_url)
            self.save_progress(url)
            query = json.dumps({"pylumIds": sensor_ids})

            res = cr_session.post(url, data=query, headers=self._headers)
            if res.status_code < 200 or res.status_code >= 399:
                self._process_response(res, action_result)
                return action_result.get_status()
            action_result.add_data({
                    "response_code_from_server": res.status_code,
                    "response_from_server": res.json()
            })
        except Exception as e:
            err = self._get_error_message_from_exception(e)
            return action_result.set_status(phantom.APP_ERROR, "Error occurred. {}".format(err))

        return action_result.set_status(phantom.APP_SUCCESS)

    def _handle_kill_process(self, param):
        self.save_progress("In action handler for: {0}".format(self.get_action_identifier()))

        # Add an action result object to self (BaseConnector) to represent the action for this param
        action_result = self.add_action_result(ActionResult(dict(param)))

        malop_id = self._get_string_param(param["malop_id"])
        machine_id = self._get_string_param(param["machine_id"])
        remediation_user = param["remediation_user"]
        process_id = self._get_string_param(param["process_id"])

        try:
            cr_session = CybereasonSession(self).get_session()
            url = "{0}/rest/remediate".format(self._base_url)
            query = {
                "malopId": malop_id,
                "initiatorUserName": remediation_user,
                "actionsByMachine": {
                    machine_id: [
                        {
                            "targetId": process_id,
                            "actionType": "KILL_PROCESS"
                        }
                    ]
                }
            }
            res = cr_session.post(url, json=query, headers=self._headers)

            if res.status_code < 200 or res.status_code >= 399:
                self._process_response(res, action_result)
                return action_result.get_status()

            result = res.json()
            if len(result["statusLog"]) > 0:
                action_result.add_data({
                    "remediation_id": result["remediationId"],
                    "remediation_status": result["statusLog"][0]["status"]
                })
        except Exception as e:
            err = self._get_error_message_from_exception(e)
            self.debug_print(err)
            self.debug_print(traceback.format_exc())
            return action_result.set_status(phantom.APP_ERROR, "Error occurred. {}".format(err))

        return action_result.set_status(phantom.APP_SUCCESS)

    def _handle_get_remediation_status(self, param):
        self.save_progress("In action handler for: {0}".format(self.get_action_identifier()))

        # Add an action result object to self (BaseConnector) to represent the action for this param
        action_result = self.add_action_result(ActionResult(dict(param)))

        malop_id = self._get_string_param(param["malop_id"])
        remediation_user = param["remediation_user"]
        remediation_id = param["remediation_id"]

        try:
            cr_session = CybereasonSession(self).get_session()
            url = "{0}/rest/remediate/progress/{1}/{2}/{3}".format(self._base_url, remediation_user, malop_id, remediation_id)
            res = cr_session.get(url)

            if res.status_code < 200 or res.status_code >= 399:
                self._process_response(res, action_result)
                return action_result.get_status()

            result = res.json()
            status_log_length = len(result["statusLog"])
            error_obj = result["statusLog"][status_log_length - 1]["error"]
            action_result.add_data({
                "remediation_status": result["statusLog"][status_log_length - 1]["status"],
                "remediation_message": error_obj.get("message", "Unknown error") if error_obj is not None else "No error message"
            })
        except requests.exceptions.ConnectionError:
            err = "Error Details: Connection refused from the server"
            return action_result.set_status(phantom.APP_ERROR, err)
        except Exception as e:
            err = self._get_error_message_from_exception(e)
            self.debug_print(err)
            self.debug_print(traceback.format_exc())
            return action_result.set_status(phantom.APP_ERROR, "Error occurred. {}".format(err))

        return action_result.set_status(phantom.APP_SUCCESS)

    def _handle_set_reputation(self, param):
        self.save_progress("In _handle_set_reputation function")
        self.save_progress("In action handler for: {0}".format(self.get_action_identifier()))

        # Add an action result object to self (BaseConnector) to represent the action for this param
        action_result = self.add_action_result(ActionResult(dict(param)))

        reputation_item = self._get_string_param(param.get('reputation_item_hash'))
        custom_reputation = param.get('custom_reputation')
        if custom_reputation not in CUSTOM_REPUTATION_LIST:
            return action_result.set_status(phantom.APP_ERROR, "Please provide a valid value for the 'custom_reputation' action parameter")

        try:
            cr_session = CybereasonSession(self).get_session()

            url = "{0}/rest/classification/update".format(self._base_url)
            self.save_progress(url)
            if custom_reputation == 'remove':
                reputation = json.dumps([{"keys": [reputation_item], "maliciousType": None, "prevent": False, "remove": True}])
            else:
                reputation = json.dumps([{"keys": [reputation_item], "maliciousType": custom_reputation, "prevent": False, "remove": False}])

            res = cr_session.post(url, data=reputation, headers=self._headers)
            if res.status_code < 200 or res.status_code >= 399:
                self._process_response(res, action_result)
                return action_result.get_status()

            self.save_progress("{0}ed...".format(custom_reputation))
        except Exception as e:
            err = self._get_error_message_from_exception(e)
            return action_result.set_status(phantom.APP_ERROR, "Error occurred. {}".format(err))

        return action_result.set_status(phantom.APP_SUCCESS)

    def _get_malop_sensor_ids(self, malop_id, action_result):
        sensor_ids = []
        try:
            cr_session = CybereasonSession(self).get_session()

            url = "{0}/rest/visualsearch/query/simple".format(self._base_url)
            self.save_progress(url)
            query_path = {
                "queryPath": [
                    {
                        "requestedType": "MalopProcess",
                        "filters": [],
                        "guidList": [
                            malop_id
                        ],
                        "connectionFeature": {
                            "elementInstanceType": "MalopProcess",
                            "featureName": "suspects"
                        }
                    },
                    {
                        "requestedType": "Process",
                        "filters": [],
                        "connectionFeature": {
                            "elementInstanceType": "Process",
                            "featureName": "ownerMachine"
                        }
                    },
                    {
                        "requestedType": "Machine",
                        "filters": [],
                        "isResult": True
                    }
                ],
                "totalResultLimit": 1000,
                "perGroupLimit": 1200,
                "perFeatureLimit": 1200,
                "templateContext": "SPECIFIC",
                "queryTimeout": None,
                "customFields": [
                    "pylumId",
                    "elementDisplayName"
                ]
            }
            self.save_progress(str(query_path))
            res = cr_session.post(url, json=query_path, headers=self._headers)

            if res.status_code < 200 or res.status_code >= 399:
                return self._process_response(res, action_result)

            self.save_progress("Got result from /rest/visualsearch/query/simple")
            machines_dict = res.json()["data"]["resultIdToElementDataMap"]
            for _, machine_details in machines_dict.items():
                sensor_ids.append(str(machine_details['simpleValues']['pylumId']['values'][0]))

        except Exception as e:
            err = self._get_error_message_from_exception(e)
            self.save_progress(err)
            return RetVal(action_result.set_status(phantom.APP_ERROR, "Error occurred. {}".format(err)), None)

        return RetVal(action_result.set_status(phantom.APP_SUCCESS), sensor_ids)

    def _get_machine_sensor_ids(self, machine_name_or_ip, action_result):
        sensor_ids = []
        try:
            ret_val, sensors_by_name = self._get_sensor_by_machine_name(machine_name_or_ip, action_result)
            if not (phantom.is_fail(ret_val) or len(sensors_by_name) == 0):
                sensor_ids.extend(sensors_by_name)

            ret_val, sensors_by_ip = self._get_sensor_by_machine_ip(machine_name_or_ip, action_result)
            if not (phantom.is_fail(ret_val) or len(sensors_by_ip) == 0):
                sensor_ids.extend(sensors_by_ip)
            action_result.add_data({
                "sensor_ids_by_machine_ip": sensors_by_ip,
                "sensor_ids_by_machine_name": sensors_by_name
            })
        except Exception as e:
            err = self._get_error_message_from_exception(e)
            self.save_progress(err)
            return RetVal(action_result.set_status(phantom.APP_ERROR, "Error occurred. {}".format(err)), None)

        return RetVal(action_result.set_status(phantom.APP_SUCCESS), sensor_ids)

    def _get_sensor_by_machine_name(self, machine_name, action_result):
        sensor_ids = []
        try:
            cr_session = CybereasonSession(self).get_session()

            url = "{0}/rest/sensors/query".format(self._base_url)
            self.save_progress(url)
            query_path = {
                "limit": 1000,
                "offset": 0,
                "filters": [
                            {
                                "fieldName": "machineName",
                                "operator": "Equals",
                                "values": [machine_name]
                            }
                        ]
            }
            self.save_progress("Calling {} with query {}".format(url, str(query_path)))
            res = cr_session.post(url, json=query_path, headers=self._headers)
            if res.status_code < 200 or res.status_code >= 399:
                return self._process_response(res, action_result)

            self.save_progress("Got result from {}".format(url))
            totalResults = res.json()["totalResults"]
            if totalResults > 0:
                sensors = res.json()["sensors"]
                for sensor in sensors:
                    sensor_ids.append(sensor['pylumId'])

        except Exception as e:
            err = self._get_error_message_from_exception(e)
            self.save_progress(err)
            return RetVal(action_result.set_status(phantom.APP_ERROR, "Error occurred. {}".format(err)), None)

        return RetVal(action_result.set_status(phantom.APP_SUCCESS), sensor_ids)

    def _get_sensor_by_machine_ip(self, machine_ip, action_result):
        sensor_ids = []
        try:
            cr_session = CybereasonSession(self).get_session()

            url = "{0}/rest/sensors/query".format(self._base_url)
            self.save_progress(url)
            query_path = {
                "limit": 1000,
                "offset": 0,
                "filters": [
                            {
                                "fieldName": "externalIpAddress",
                                "operator": "Equals",
                                "values": [machine_ip]
                            }
                        ]
            }
            self.save_progress("Calling {} with query {}".format(url, str(query_path)))
            res = cr_session.post(url, json=query_path, headers=self._headers)

            if res.status_code < 200 or res.status_code >= 399:
                return self._process_response(res, action_result)

            self.save_progress("Got result from {}".format(url))
            totalResults = res.json()["totalResults"]
            if totalResults > 0:
                sensors = res.json()["sensors"]
                for sensor in sensors:
                    sensor_ids.append(sensor['pylumId'])

        except Exception as e:
            err = self._get_error_message_from_exception(e)
            self.save_progress(err)
            return RetVal(action_result.set_status(phantom.APP_ERROR, "Error occurred. {}".format(err)), None)

        return RetVal(action_result.set_status(phantom.APP_SUCCESS), sensor_ids)

<<<<<<< HEAD
    def _handle_upgrade_sensor(self, param):
        self.save_progress("In _handle_upgrade_sensor function")
        self.save_progress("In action handler for: {0}".format(self.get_action_identifier()))

        # Add an action result object to self (BaseConnector) to represent the action for this param
        action_result = self.add_action_result(ActionResult(dict(param)))

        # Get the parameters
        sensorid = self._get_string_param(param.get('sensorid'))

        try:
            # Create a session to call the rest APIs
            cr_session = CybereasonSession(self).get_session()

            url = "{0}/rest/sensors/action/upgrade".format(self._base_url)
            self.save_progress(url)
            sensor_id_arr = []
            # Look for the multiple sensor ids
            if "," in sensorid:
                filter_arr = sensorid.strip().split(",")
                sensor_id_arr.extend(filter_arr)
            else:
                sensor_id_arr.append(sensorid)
            query = json.dumps({"sensorsIds": sensor_id_arr})

            res = cr_session.post(url, data=query, headers=self._headers)
            if res.status_code == 204:
                return action_result.set_status(phantom.APP_ERROR, "Status Code:204. The sensor names are incorrect or the filters are not valid")
            if res.status_code < 200 or res.status_code >= 399:
                self._process_response(res, action_result)
                return action_result.get_status()

            self.save_progress("Sensors Upgrade Requested")
            json_res = res.json()
            action_result.update_summary(json_res)
            # Data will typically be the raw JSON if we need to use it in a playbook
            action_result.add_data(json_res)

        except Exception as e:
            err = self._get_error_message_from_exception(e)
            return action_result.set_status(phantom.APP_ERROR, "Error occurred. {}".format(err))

        return action_result.set_status(phantom.APP_SUCCESS, status_message="Successfully Requested Upgrade")

    def _handle_restart_sensor(self, param):
        self.save_progress("In _handle_restart_sensor function")
        self.save_progress("In action handler for: {0}".format(self.get_action_identifier()))

        # Add an action result object to self (BaseConnector) to represent the action for this param
        action_result = self.add_action_result(ActionResult(dict(param)))

        # Get the parameters
        sensorid = self._get_string_param(param.get('sensorid'))

        try:
            # Create a session to call the rest APIs
            cr_session = CybereasonSession(self).get_session()

            url = "{0}/rest/sensors/action/restart".format(self._base_url)
            self.save_progress(url)

            sensor_id_arr = []
            if "," in sensorid:
                filter_arr = sensorid.strip().split(",")
                sensor_id_arr.extend(filter_arr)
            else:
                sensor_id_arr.append(sensorid)
            query = json.dumps({"sensorsIds": sensor_id_arr})

            res = cr_session.post(url, data=query, headers=self._headers)
            if res.status_code == 204:
                return action_result.set_status(phantom.APP_ERROR, "Status Code:204. The sensor names are incorrect or the filters are not valid")
            if res.status_code < 200 or res.status_code >= 399:
                self._process_response(res, action_result)
                return action_result.get_status()

            json_res = res.json()
            self.save_progress("Sensors Restart Requested")
            action_result.update_summary(json_res)
            # Data will typically be the raw JSON if we need to use it in a playbook
            action_result.add_data(json_res)

        except Exception as e:
            err = self._get_error_message_from_exception(e)
            return action_result.set_status(phantom.APP_ERROR, "Error occurred. {}".format(err))

        return action_result.set_status(phantom.APP_SUCCESS, status_message="Successfully Executed a sensor Restart")
=======
    def _get_machine_name_by_machine_ip(self, machine_ip, action_result):
        machine_names = []
        try:
            cr_session = CybereasonSession(self).get_session()

            url = "{0}/rest/sensors/query".format(self._base_url)
            self.save_progress(url)
            query_path = {
                "limit": 1000,
                "offset": 0,
                "filters": [
                            {
                                "fieldName": "externalIpAddress",
                                "operator": "Equals",
                                "values": [machine_ip]
                            }
                        ]
            }
            self.save_progress("Calling {} with query {}".format(url, str(query_path)))
            res = cr_session.post(url, json=query_path, headers=self._headers)

            if res.status_code < 200 or res.status_code >= 399:
                return self._process_response(res, action_result)

            self.save_progress("Got result from {}".format(url))
            totalResults = res.json()["totalResults"]
            if totalResults > 0:
                sensors = res.json()["sensors"]
                for sensor_details in sensors:
                    machine_names.append(str(sensor_details['machineName']))

        except Exception as e:
            err = self._get_error_message_from_exception(e)
            self.save_progress(err)
            return RetVal(action_result.set_status(phantom.APP_ERROR, "Error occurred. {}".format(err)), None)

        return RetVal(action_result.set_status(phantom.APP_SUCCESS), machine_names)
>>>>>>> f33abcf2

    def handle_action(self, param):
        ret_val = phantom.APP_SUCCESS

        # Get the action that we are supposed to execute for this App Run
        action_id = self.get_action_identifier()

        self.debug_print("action_id: {0}".format(self.get_action_identifier()))

        if action_id == 'test_connectivity':
            ret_val = self._handle_test_connectivity(param)

        elif action_id == 'delete_registry_key':
            ret_val = self._handle_delete_registry_key(param)

        elif action_id == 'get_sensor_status':
            ret_val = self._handle_get_sensor_status(param)

        elif action_id == 'on_poll':
            poller = CybereasonPoller()
            ret_val = poller.do_poll(self, param)

        elif action_id == 'add_malop_comment':
            ret_val = self._handle_add_malop_comment(param)

        elif action_id == 'update_malop_status':
            ret_val = self._handle_update_malop_status(param)

        elif action_id == 'isolate_machine':
            ret_val = self._handle_isolate_machine(param)

        elif action_id == 'unisolate_machine':
            ret_val = self._handle_unisolate_machine(param)

        elif action_id == 'isolate_specific_machine':
            ret_val = self._handle_isolate_specific_machine(param)

        elif action_id == 'unisolate_specific_machine':
            ret_val = self._handle_unisolate_specific_machine(param)

        elif action_id == 'kill_process':
            ret_val = self._handle_kill_process(param)

        elif action_id == 'get_remediation_status':
            ret_val = self._handle_get_remediation_status(param)

        elif action_id == 'set_reputation':
            ret_val = self._handle_set_reputation(param)

        elif action_id == 'upgrade_sensor':
            ret_val = self._handle_upgrade_sensor(param)

        elif action_id == 'restart_sensor':
            ret_val = self._handle_restart_sensor(param)

        elif action_id == 'query_processes':
            query_action = CybereasonQueryActions()
            ret_val = query_action._handle_query_processes(self, param)

        elif action_id == 'query_machine':
            query_action = CybereasonQueryActions()
            ret_val = query_action._handle_query_machine(self, param)

        elif action_id == 'query_machine_ip':
            query_action = CybereasonQueryActions()
            ret_val = query_action._handle_query_machine_ip(self, param)

        elif action_id == 'query_users':
            query_action = CybereasonQueryActions()
            ret_val = query_action._handle_query_users(self, param)

        elif action_id == 'query_files':
            query_action = CybereasonQueryActions()
            ret_val = query_action._handle_query_files(self, param)

        elif action_id == 'query_domain':
            query_action = CybereasonQueryActions()
            ret_val = query_action._handle_query_domain(self, param)

        elif action_id == 'query_connections':
            query_action = CybereasonQueryActions()
            ret_val = query_action._handle_query_connections(self, param)

        return ret_val

    def initialize(self):
        self._state = self.load_state()
        if not self._state:
            self._state = {}

        # get the asset config
        config = self.get_config()

        self._base_url = config.get('base_url', '').rstrip('/')  # Remove trailing '/' characters (if any) from URL
        self._username = config.get('username')
        self._password = config.get('password')
        self._verify_server_cert = config.get('verify_server_cert', False)
        self._headers = {'Content-Type': 'application/json'}
        self._headers.update({'User-Agent': 'CybereasonPhantom/2.0.1 (target=unknown)'})
        return phantom.APP_SUCCESS

    def get_state(self):
        return self._state

    def finalize(self):
        self.save_state(self._state)
        return phantom.APP_SUCCESS


def main():
    import pudb
    import argparse

    pudb.set_trace()

    argparser = argparse.ArgumentParser()

    argparser.add_argument('input_test_json', help='Input Test JSON file')
    argparser.add_argument('-u', '--username', help='username', required=False)
    argparser.add_argument('-p', '--password', help='password', required=False)

    args = argparser.parse_args()
    session_id = None

    username = args.username
    password = args.password

    if username is not None and password is None:

        # User specified a username but not a password, so ask
        import getpass
        password = getpass.getpass("Password: ")

    if username and password:
        try:
            login_url = CybereasonConnector._get_phantom_base_url() + '/login'

            print("Accessing the Login page")
            r = requests.get(login_url, verify=False)
            csrftoken = r.cookies['csrftoken']

            data = dict()
            data['username'] = username
            data['password'] = password
            data['csrfmiddlewaretoken'] = csrftoken

            headers = dict()
            headers['Cookie'] = 'csrftoken=' + csrftoken
            headers['Referer'] = login_url

            print("Logging into Platform to get the session id")
            r2 = requests.post(login_url, verify=False, data=data, headers=headers)
            session_id = r2.cookies['sessionid']
        except Exception as e:
            print("Unable to get session id from the platform. Error: " + str(e))
            exit(1)

    with open(args.input_test_json) as f:
        in_json = f.read()
        in_json = json.loads(in_json)
        print(json.dumps(in_json, indent=4))

        connector = CybereasonConnector()
        connector.print_progress_message = True

        if session_id is not None:
            in_json['user_session_token'] = session_id
            connector._set_csrf_info(csrftoken, headers['Referer'])

        ret_val = connector._handle_action(json.dumps(in_json), None)
        print(json.dumps(json.loads(ret_val), indent=4))

    exit(0)


if __name__ == '__main__':
    main()<|MERGE_RESOLUTION|>--- conflicted
+++ resolved
@@ -778,7 +778,6 @@
 
         return RetVal(action_result.set_status(phantom.APP_SUCCESS), sensor_ids)
 
-<<<<<<< HEAD
     def _handle_upgrade_sensor(self, param):
         self.save_progress("In _handle_upgrade_sensor function")
         self.save_progress("In action handler for: {0}".format(self.get_action_identifier()))
@@ -866,8 +865,8 @@
             return action_result.set_status(phantom.APP_ERROR, "Error occurred. {}".format(err))
 
         return action_result.set_status(phantom.APP_SUCCESS, status_message="Successfully Executed a sensor Restart")
-=======
-    def _get_machine_name_by_machine_ip(self, machine_ip, action_result):
+
+      def _get_machine_name_by_machine_ip(self, machine_ip, action_result):
         machine_names = []
         try:
             cr_session = CybereasonSession(self).get_session()
@@ -904,7 +903,6 @@
             return RetVal(action_result.set_status(phantom.APP_ERROR, "Error occurred. {}".format(err)), None)
 
         return RetVal(action_result.set_status(phantom.APP_SUCCESS), machine_names)
->>>>>>> f33abcf2
 
     def handle_action(self, param):
         ret_val = phantom.APP_SUCCESS
