--- conflicted
+++ resolved
@@ -7,7 +7,6 @@
     "type": "investigative",
     "license": "Copyright (c) 2016-2020 Splunk Inc.",
     "main_module": "phishtank_connector.py",
-<<<<<<< HEAD
     "app_version": "2.0.0",
     "utctime_updated": "2019-11-19T01:05:00.000000Z",
     "product_vendor": "OpenDNS",
@@ -16,18 +15,8 @@
     "min_phantom_version": "4.6.19142",
     "python_version": "3",
     "latest_tested_versions": [
-        "Cloud, API: checkurl.phishtank.com/checkurl/, January 31 2020"
+        "Cloud, API: checkurl.phishtank.com/checkurl/, February 21 2020"
     ],
-=======
-    "app_version": "1.0.22",
-    "utctime_updated": "2019-01-30T23:35:27.000000Z",
-    "product_vendor": "OpenDNS",
-    "product_name": "PhishTank",
-    "product_version_regex": ".*",
-    "min_phantom_version": "4.5.15922",
-    "python_version": "3",
-    "latest_tested_versions": ["N/A"],
->>>>>>> 8f93b28f
     "logo": "logo_phishtank.svg",
     "logo_dark": "logo_phishtank_dark.svg",
     "configuration": {
