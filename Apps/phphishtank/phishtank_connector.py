# File: phishtank_connector.py
# Copyright (c) 2016-2020 Splunk Inc.
#
<<<<<<< HEAD
# Licensed under Apache 2.0 (https://www.apache.org/licenses/LICENSE-2.0.txt)
=======
# SPLUNK CONFIDENTIAL - Use or disclosure of this material in whole or in part
# without a valid written license from Splunk Inc. is PROHIBITED.

# Python 3 Compatibility imports
from __future__ import print_function, unicode_literals
>>>>>>> 8f93b28f

# Phantom imports
import phantom.app as phantom
from phantom.base_connector import BaseConnector
from phantom.action_result import ActionResult

# Local imports
import phishtank_consts

# Global imports
import simplejson as json
import requests
import time


class PhishtankConnector(BaseConnector):
    ACTION_ID_WHOIS_DOMAIN = 'check_url'

    def __init__(self):
        super(PhishtankConnector, self).__init__()

    def handle_action(self, param):
        result = None
        action_id = self.get_action_identifier()
        if action_id == self.ACTION_ID_WHOIS_DOMAIN:
            result = self.check_url(param)
        elif action_id == phantom.ACTION_ID_TEST_ASSET_CONNECTIVITY:
            result = self.test_asset_connectivity(param)
        return result

    def test_asset_connectivity(self, param):
        config = self.get_config()
        app_key = config.get('apikey', None)
        self.save_progress(phishtank_consts.PHISHTANK_MSG_CONNECTING)
        time.sleep(10)
        try:
            if app_key:
                api_params = {'url': 'https://www.google.com',
                          'format': 'json',
                          phishtank_consts.PHISHTANK_APP_KEY: app_key}
            else:
                api_params = {'url': 'https://www.google.com',
                          'format': 'json'}
            response_code = requests.post(
                 phishtank_consts.PHISHTANK_API_DOMAIN,
                 data=api_params).status_code
        except Exception as e:
            self.debug_print('test_asset_connectivity: ', e)
            self.set_status(
                 phantom.APP_ERROR,
                 phishtank_consts.PHISHTANK_ERR_CONNECTIVITY_TEST, e)
            self.append_to_message(
                 phishtank_consts.PHISHTANK_MSG_CHECK_CONNECTIVITY)
            return self.get_status()

        if response_code == 200:
            return self.set_status_save_progress(
                 phantom.APP_SUCCESS,
                 phishtank_consts.PHISHTANK_SUCC_CONNECTIVITY_TEST)
        else:
            self.set_status(phantom.APP_ERROR,
                            phishtank_consts.
                            PHISHTANK_SERVER_RETURNED_ERROR_CODE.
                            format(code=response_code))
            self.append_to_message(
                 phishtank_consts.PHISHTANK_MSG_CHECK_CONNECTIVITY)
            return self.get_status()

    def check_url(self, param):
        config = self.get_config()
        app_key = config.get('apikey', None)
        action_result = self.add_action_result(ActionResult(dict(param)))
        summary = action_result.update_summary({})
        if param is None or param['url'] is None:
            self.debug_print('Mandatory action parameters missing')
            action_result.set_status(phantom.APP_ERROR,
                                     phishtank_consts.
                                     PHISHTANK_ERR_MSG_ACTION_PARAM)
            return action_result.get_status()
        else:
            if app_key:
                api_params = {'url': param['url'],
                          'format': 'json',
                          phishtank_consts.PHISHTANK_APP_KEY: app_key}
            else:
                api_params = {'url': param['url'],
                          'format': 'json'}
            self.save_progress(phishtank_consts.PHISHTANK_MSG_QUERY_URL,
                               query_url=param['url'])
            try:
                query_res = requests.post(phishtank_consts.
                                          PHISHTANK_API_DOMAIN,
                                          data=api_params)
            except Exception as e:
                self.debug_print('check_url: ', e)
                action_result.set_status(phantom.APP_ERROR,
                                         phishtank_consts.
                                         PHISHTANK_SERVER_CONNECTION_ERROR, e)
                return action_result.get_status()

            action_result.add_debug_data({'response_text': query_res.text
                                          if query_res else ''})
            self.debug_print('status_code', query_res.status_code)
            if query_res.status_code == 509:
                return action_result.set_status(
                                         phantom.APP_ERROR,
                                         phishtank_consts.
                                         PHISHTANK_SERVER_ERROR_RATE_LIMIT)
            if query_res.status_code != 200:
                return action_result.set_status(
                                         phantom.APP_ERROR,
                                         phishtank_consts.
                                         PHISHTANK_SERVER_RETURNED_ERROR_CODE.
                                         format(code=query_res.status_code))
            try:
                result = query_res.json()
            except Exception as e:
                self.debug_print('Response from server not a valid JSON', e)
                return action_result.set_status(phantom.APP_ERROR, 'Response from server not a valid JSON')

            if 'results' in result:
                status = result['results']
                action_result.append_to_message(
                    phishtank_consts.PHISHTANK_SERVICE_SUCC_MSG)
            else:
                action_result.set_status(
                    phantom.APP_ERROR,
                    phishtank_consts.PHISHTANK_ERR_MSG_OBJECT_QUERIED)
                return action_result.get_status()
            try:
                status_summary = {}
                if status['in_database'] is True:
                    status_summary['Verified'] = status["verified"]
                    status_summary['In_Database'] = status["in_database"]
                    status_summary['Valid'] = status["valid"]
                else:
                    if 'phish_detail_page' not in list(status.keys()):
                        status["phish_detail_page"] = None
                    if 'verified_at' not in list(status.keys()):
                        status["verified_at"] = None
                    if 'phish_id' not in list(status.keys()):
                        status["phish_id"] = None
                    if 'valid' not in list(status.keys()):
                        status["valid"] = None
                    if 'verified' not in list(status.keys()):
                        status["verified"] = None

                    status_summary['Verified'] = status["verified"]
                    status_summary['In_Database'] = status["in_database"]
                    status_summary['Valid'] = status["valid"]
                summary.update(status_summary)
            except Exception as e:
                action_result.set_status(phantom.APP_ERROR, 'Error populating summary', e)
                return action_result.get_status()

            action_result.add_data(status)
            action_result.set_status(phantom.APP_SUCCESS)
            return phantom.APP_SUCCESS


if __name__ == '__main__':

    import pudb
    import argparse

    pudb.set_trace()
<<<<<<< HEAD
    if len(sys.argv) < 2:
        print('No test json specified as input')
        exit(0)
    with open(sys.argv[1]) as f:
        in_json = f.read()
        in_json = json.loads(in_json)
        print(json.dumps(in_json, indent=4))
=======

    argparser = argparse.ArgumentParser()

    argparser.add_argument('input_test_json', help='Input Test JSON file')
    argparser.add_argument('-u', '--username', help='username', required=False)
    argparser.add_argument('-p', '--password', help='password', required=False)

    args = argparser.parse_args()
    session_id = None

    username = args.username
    password = args.password

    if (username is not None and password is None):

        # User specified a username but not a password, so ask
        import getpass
        password = getpass.getpass("Password: ")

    if (username and password):
        try:
            login_url = BaseConnector._get_phantom_base_url() + '/login'

            print("Accessing the Login page")
            r = requests.get(login_url, verify=False)
            csrftoken = r.cookies['csrftoken']

            data = dict()
            data['username'] = username
            data['password'] = password
            data['csrfmiddlewaretoken'] = csrftoken

            headers = dict()
            headers['Cookie'] = 'csrftoken=' + csrftoken
            headers['Referer'] = login_url

            print("Logging into Platform to get the session id")
            r2 = requests.post(login_url, verify=False, data=data, headers=headers)
            session_id = r2.cookies['sessionid']
        except Exception as e:
            print(("Unable to get session id from the platform. Error: " + str(e)))
            exit(1)

    with open(args.input_test_json) as f:
        in_json = f.read()
        in_json = json.loads(in_json)
        print((json.dumps(in_json, indent=4)))

>>>>>>> 8f93b28f
        connector = PhishtankConnector()
        connector.print_progress_message = True

        if (session_id is not None):
            in_json['user_session_token'] = session_id
            connector._set_csrf_info(csrftoken, headers['Referer'])

        ret_val = connector._handle_action(json.dumps(in_json), None)
<<<<<<< HEAD
        print(json.dumps(json.loads(ret_val), indent=4))
=======
        print((json.dumps(json.loads(ret_val), indent=4)))

>>>>>>> 8f93b28f
    exit(0)<|MERGE_RESOLUTION|>--- conflicted
+++ resolved
@@ -1,15 +1,7 @@
 # File: phishtank_connector.py
 # Copyright (c) 2016-2020 Splunk Inc.
 #
-<<<<<<< HEAD
 # Licensed under Apache 2.0 (https://www.apache.org/licenses/LICENSE-2.0.txt)
-=======
-# SPLUNK CONFIDENTIAL - Use or disclosure of this material in whole or in part
-# without a valid written license from Splunk Inc. is PROHIBITED.
-
-# Python 3 Compatibility imports
-from __future__ import print_function, unicode_literals
->>>>>>> 8f93b28f
 
 # Phantom imports
 import phantom.app as phantom
@@ -176,15 +168,6 @@
     import argparse
 
     pudb.set_trace()
-<<<<<<< HEAD
-    if len(sys.argv) < 2:
-        print('No test json specified as input')
-        exit(0)
-    with open(sys.argv[1]) as f:
-        in_json = f.read()
-        in_json = json.loads(in_json)
-        print(json.dumps(in_json, indent=4))
-=======
 
     argparser = argparse.ArgumentParser()
 
@@ -225,15 +208,14 @@
             r2 = requests.post(login_url, verify=False, data=data, headers=headers)
             session_id = r2.cookies['sessionid']
         except Exception as e:
-            print(("Unable to get session id from the platform. Error: " + str(e)))
+            print("Unable to get session id from the platform. Error: " + str(e))
             exit(1)
 
     with open(args.input_test_json) as f:
         in_json = f.read()
         in_json = json.loads(in_json)
-        print((json.dumps(in_json, indent=4)))
-
->>>>>>> 8f93b28f
+        print(json.dumps(in_json, indent=4))
+
         connector = PhishtankConnector()
         connector.print_progress_message = True
 
@@ -242,10 +224,5 @@
             connector._set_csrf_info(csrftoken, headers['Referer'])
 
         ret_val = connector._handle_action(json.dumps(in_json), None)
-<<<<<<< HEAD
         print(json.dumps(json.loads(ret_val), indent=4))
-=======
-        print((json.dumps(json.loads(ret_val), indent=4)))
-
->>>>>>> 8f93b28f
     exit(0)