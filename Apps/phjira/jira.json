{
    "appid": "1e1618e7-2f70-4fc0-916a-f96facc2d2e1",
    "connector_id": "1e1618e7-2f70-4fc0-916a-f96facc2d2e1",
    "name": "Jira",
    "description": "This app integrates with JIRA to perform several ticket management actions",
    "publisher": "Splunk",
    "type": "ticketing",
<<<<<<< HEAD
    "main_module": "jira_connector.pyc",
    "app_version": "2.0.36",
    "connector_version": "2.0.36",
    "utctime_updated": "2019-11-20T23:48:02.000000Z",
=======
    "main_module": "jira_connector.py",
    "app_version": "2.0.35",
    "utctime_updated": "2019-11-20T22:52:13.000000Z",
>>>>>>> 6dd3cf13
    "package_name": "phantom_jira",
    "product_vendor": "Atlassian",
    "product_name": "Jira",
    "product_version_regex": ".*",
    "min_phantom_version": "4.2.7532",
    "latest_tested_versions": [
        "On prem v7.1.9"
    ],
    "python_version": "3",
    "logo": "logo_atlassian.svg",
    "logo_dark": "logo_atlassian_dark.svg",
    "license": "Copyright (c) 2016-2019 Splunk Inc.",
    "pip_dependencies": {
        "wheel": [
            {
                "module": "certifi",
                "input_file": "wheels/py3/certifi-2019.11.28-py2.py3-none-any.whl"
            },
            {
                "module": "cffi",
                "input_file": "wheels/py3/cffi-1.14.0-cp27-cp27mu-manylinux1_x86_64.whl"
            },
            {
                "module": "chardet",
                "input_file": "wheels/py3/chardet-3.0.4-py2.py3-none-any.whl"
            },
            {
                "module": "cryptography",
                "input_file": "wheels/py3/cryptography-2.8-cp27-cp27mu-manylinux2010_x86_64.whl"
            },
            {
                "module": "defusedxml",
                "input_file": "wheels/py3/defusedxml-0.6.0-py2.py3-none-any.whl"
            },
            {
                "module": "enum34",
                "input_file": "wheels/py3/enum34-1.1.6-py2-none-any.whl"
            },
            {
                "module": "idna",
                "input_file": "wheels/py3/idna-2.8-py2.py3-none-any.whl"
            },
            {
                "module": "ipaddress",
                "input_file": "wheels/py3/ipaddress-1.0.23-py2.py3-none-any.whl"
            },
            {
                "module": "jira",
                "input_file": "wheels/py3/jira-2.0.0-py2.py3-none-any.whl"
            },
            {
                "module": "oauthlib",
                "input_file": "wheels/py3/oauthlib-3.1.0-py2.py3-none-any.whl"
            },
            {
                "module": "pbr",
                "input_file": "wheels/py3/pbr-5.4.4-py2.py3-none-any.whl"
            },
            {
                "module": "pycparser",
                "input_file": "wheels/py3/pycparser-2.19-py2.py3-none-any.whl"
            },
            {
                "module": "PyJWT",
                "input_file": "wheels/py3/PyJWT-1.7.1-py2.py3-none-any.whl"
            },
            {
                "module": "requests",
                "input_file": "wheels/py3/requests-2.22.0-py2.py3-none-any.whl"
            },
            {
                "module": "requests_oauthlib",
                "input_file": "wheels/py3/requests_oauthlib-1.3.0-py2.py3-none-any.whl"
            },
            {
                "module": "requests_toolbelt",
                "input_file": "wheels/py3/requests_toolbelt-0.9.1-py2.py3-none-any.whl"
            },
            {
                "module": "setuptools",
                "input_file": "wheels/py3/setuptools-44.0.0-py2.py3-none-any.whl"
            },
            {
                "module": "six",
                "input_file": "wheels/py3/six-1.14.0-py2.py3-none-any.whl"
            },
            {
                "module": "urllib3",
                "input_file": "wheels/py3/urllib3-1.25.8-py2.py3-none-any.whl"
            }
        ]
    },
    "pip3_dependencies": {
        "wheel": [
            {
                "module": "certifi",
                "input_file": "wheels/py3/certifi-2019.11.28-py2.py3-none-any.whl"
            },
            {
                "module": "cffi",
                "input_file": "wheels/py3/cffi-1.14.0-cp36-cp36m-manylinux1_x86_64.whl"
            },
            {
                "module": "chardet",
                "input_file": "wheels/py3/chardet-3.0.4-py2.py3-none-any.whl"
            },
            {
                "module": "cryptography",
                "input_file": "wheels/py3/cryptography-2.8-cp34-abi3-manylinux2010_x86_64.whl"
            },
            {
                "module": "defusedxml",
                "input_file": "wheels/py3/defusedxml-0.6.0-py2.py3-none-any.whl"
            },
            {
                "module": "enum34",
                "input_file": "wheels/py3/enum34-1.1.6-py3-none-any.whl"
            },
            {
                "module": "idna",
                "input_file": "wheels/py3/idna-2.8-py2.py3-none-any.whl"
            },
            {
                "module": "ipaddress",
                "input_file": "wheels/py3/ipaddress-1.0.23-py2.py3-none-any.whl"
            },
            {
                "module": "jira",
                "input_file": "wheels/py3/jira-2.0.0-py2.py3-none-any.whl"
            },
            {
                "module": "oauthlib",
                "input_file": "wheels/py3/oauthlib-3.1.0-py2.py3-none-any.whl"
            },
            {
                "module": "pbr",
                "input_file": "wheels/py3/pbr-5.4.4-py2.py3-none-any.whl"
            },
            {
                "module": "pycparser",
                "input_file": "wheels/py3/pycparser-2.19-py2.py3-none-any.whl"
            },
            {
                "module": "PyJWT",
                "input_file": "wheels/py3/PyJWT-1.7.1-py2.py3-none-any.whl"
            },
            {
                "module": "requests",
                "input_file": "wheels/py3/requests-2.22.0-py2.py3-none-any.whl"
            },
            {
                "module": "requests_oauthlib",
                "input_file": "wheels/py3/requests_oauthlib-1.3.0-py2.py3-none-any.whl"
            },
            {
                "module": "requests_toolbelt",
                "input_file": "wheels/py3/requests_toolbelt-0.9.1-py2.py3-none-any.whl"
            },
            {
                "module": "setuptools",
                "input_file": "wheels/py3/setuptools-44.0.0-py2.py3-none-any.whl"
            },
            {
                "module": "six",
                "input_file": "wheels/py3/six-1.14.0-py2.py3-none-any.whl"
            },
            {
                "module": "urllib3",
                "input_file": "wheels/py3/urllib3-1.25.8-py2.py3-none-any.whl"
            }
        ]
    },
    "configuration": {
        "device_url": {
            "data_type": "string",
            "order": 0,
            "description": "Device URL including the port, e.g. https://myjira.enterprise.com:8080",
            "required": true
        },
        "verify_server_cert": {
            "data_type": "boolean",
            "description": "Verify server certificate",
            "required": true,
            "order": 1,
            "default": false
        },
        "username": {
            "data_type": "string",
            "order": 2,
            "description": "Username",
            "required": true
        },
        "password": {
            "data_type": "password",
            "order": 3,
            "description": "Password (or API token if using Jira Cloud)",
            "required": true
        },
        "project_key": {
            "data_type": "string",
            "order": 4,
            "description": "Project key to ingest tickets (issues) from",
            "required": false
        },
        "query": {
            "description": "Additional parameters to query for during ingestion in JQL",
            "data_type": "string",
            "order": 5,
            "required": false
        },
        "first_run_max_tickets": {
            "data_type": "numeric",
            "order": 6,
            "description": "Maximum tickets (issues) to poll first time",
            "required": false,
            "default": 1000
        },
        "max_tickets": {
            "data_type": "numeric",
            "order": 7,
            "description": "Maximum tickets (issues) for scheduled polling",
            "required": false,
            "default": 100
        },
        "custom_fields": {
            "data_type": "string",
            "order": 8,
            "description": "Comma-separated string of custom fields (case-sensitive) to be ingested",
            "required": false
        }
    },
    "actions": [
        {
            "action": "test connectivity",
            "description": "Validate the asset configuration for connectivity using the supplied credentials",
            "type": "test",
            "identifier": "test_asset_connectivity",
            "read_only": true,
            "parameters": {},
            "output": [],
            "versions": "EQ(*)"
        },
        {
            "action": "create ticket",
            "description": "Create a ticket (issue)",
            "verbose": "The <b>fields</b> parameter is provided for an advanced use of the JIRA API. It is passed directly to the &quot;fields&quot; attribute in the JIRA API call. Values in the <b>fields</b> parameter will take precedence over the individual parameters such as <b>summary</b>, <b>description</b>, <b>project_key</b>, <b>issue_type</b> etc.<br><br>When using the <b>fields</b> parameter, you are required to know how a particular field is inputted. To give a few examples (might differ in your JIRA environment):<ul><li>The <b>description</b> of a ticket can be added as the first level key with a value like { \"description\": \"ticket description\" }</li><li><b>issuetype</b> needs to be set as a dictionary like { \"issuetype\": { \"name\": \"Task\" } }</li><li><b>priority</b> is set as { \"priority\": { \"name\": \"Medium\" } }</li><li>The <b>project</b> key is set like { \"project\": { \"key\": \"SPLUNK_APP\" } }</li></ul><br>The <b>vault_id</b> parameter takes the vault ID of a file in the vault and attaches the file to the JIRA ticket.<br><b>Assignee</b> and attachments by <b>vault_id</b> are addressed in a separate call to JIRA made after ticket creation.<br><br>The <b>project_key</b> parameter is case sensitive.<h3>Default Values</h3>Previous versions of the app set default values for <b>priority</b> and <b>issue_type</b>. This caused issues in situations where the default values used by the app were incompatible with the configured values. The app does not set default values anymore. If an optional field below is required by the JIRA environment and it is not provided, JIRA will give an error causing the action to fail.<br><br>This action will pass if a ticket is successfully created, even if it fails to assign the ticket, add an attachment to the ticket, or fill out the custom fields. These failures will be indicated in the result message.<h3>Creating a subtask</h3>The following <b>fields</b> parameter value can be used to create a sub-task, the key is to use the correct <b>issuetype</b>.<pre>{\"fields\":{\"project\":{\"key\":\"AP\"},\"parent\":{\"key\":\"AP-231\"},\"summary\":\"Sub-taskofAP-231\",\"description\":\"Don'tforgettodothistoo.\",\"issuetype\":{\"name\":\"Sub-Task\"}}}</pre>",
            "type": "generic",
            "identifier": "create_ticket",
            "read_only": false,
            "parameters": {
                "project_key": {
                    "data_type": "string",
                    "order": 0,
                    "description": "Project key to add the issue to (case-sensitive)",
                    "contains": [
                        "jira project key"
                    ],
                    "required": true,
                    "primary": true
                },
                "summary": {
                    "description": "Summary of the issue",
                    "data_type": "string",
                    "order": 1,
                    "required": true
                },
                "description": {
                    "description": "Description of the issue",
                    "data_type": "string",
                    "order": 2,
                    "required": false
                },
                "issue_type": {
                    "description": "Type of the issue (case-sensitive)",
                    "data_type": "string",
                    "contains": [
                        "jira issue type"
                    ],
                    "order": 3,
                    "required": true,
                    "primary": true
                },
                "priority": {
                    "description": "Priority of the issue",
                    "data_type": "string",
                    "order": 4,
                    "required": false
                },
                "assignee": {
                    "description": "Assignee user (assign required permissions)",
                    "data_type": "string",
                    "order": 5,
                    "required": false
                },
                "fields": {
                    "description": "JSON containing field values",
                    "data_type": "string",
                    "required": false,
                    "order": 6
                },
                "vault_id": {
                    "description": "Vault ID of attachment",
                    "data_type": "string",
                    "order": 7,
                    "required": false,
                    "primary": true,
                    "contains": [
                        "vault id"
                    ]
                }
            },
            "render": {
                "width": 12,
                "title": "Create Ticket",
                "type": "table",
                "height": 5
            },
            "output": [
                {
                    "data_path": "action_result.status",
                    "data_type": "string",
                    "example_values": [
                        "success",
                        "failed"
                    ]
                },
                {
                    "data_path": "action_result.parameter.assignee",
                    "data_type": "string"
                },
                {
                    "data_path": "action_result.parameter.description",
                    "data_type": "string",
                    "example_values": [
                        "Jira QA automation ticket description"
                    ]
                },
                {
                    "data_path": "action_result.parameter.fields",
                    "data_type": "string"
                },
                {
                    "data_path": "action_result.parameter.issue_type",
                    "data_type": "string",
                    "contains": [
                        "jira issue type"
                    ],
                    "example_values": [
                        "Story",
                        "Task"
                    ]
                },
                {
                    "data_path": "action_result.parameter.priority",
                    "data_type": "string"
                },
                {
                    "data_path": "action_result.parameter.project_key",
                    "data_type": "string",
                    "contains": [
                        "jira project key"
                    ],
                    "example_values": [
                        "MAN",
                        "PRJ"
                    ]
                },
                {
                    "data_path": "action_result.parameter.summary",
                    "data_type": "string",
                    "example_values": [
                        "Jira QA ticket"
                    ]
                },
                {
                    "data_path": "action_result.parameter.vault_id",
                    "data_type": "string",
                    "contains": [
                        "vault id"
                    ],
                    "example_values": [
                        "fe3ac82064175835a67c279cbb9373f96c367566"
                    ]
                },
                {
                    "data_path": "action_result.data.*.assign_error",
                    "data_type": "string"
                },
                {
                    "data_path": "action_result.data.*.attach_error",
                    "data_type": "string"
                },
                {
                    "data_path": "action_result.data.*.description",
                    "data_type": "string",
                    "column_name": "Description",
                    "column_order": 1,
                    "example_values": [
                        "Jira QA automation ticket description"
                    ]
                },
                {
                    "data_path": "action_result.data.*.fields.Custom Checkbox Field Three",
                    "data_type": "string"
                },
                {
                    "data_path": "action_result.data.*.fields.Custom Label Field Two",
                    "data_type": "string"
                },
                {
                    "data_path": "action_result.data.*.fields.Custom Text Field One",
                    "data_type": "string"
                },
                {
                    "data_path": "action_result.data.*.fields.CustomerSanText",
                    "data_type": "string",
                    "example_values": [
                        ""
                    ]
                },
                {
                    "data_path": "action_result.data.*.fields.Epic Link",
                    "data_type": "string"
                },
                {
                    "data_path": "action_result.data.*.fields.Severity",
                    "data_type": "string"
                },
                {
                    "data_path": "action_result.data.*.fields.Splunk Test",
                    "data_type": "string",
                    "example_values": [
                        ""
                    ]
                },
                {
                    "data_path": "action_result.data.*.fields.Sprint",
                    "data_type": "string"
                },
                {
                    "data_path": "action_result.data.*.fields.aggregateprogress.progress",
                    "data_type": "numeric",
                    "example_values": [
                        0
                    ]
                },
                {
                    "data_path": "action_result.data.*.fields.aggregateprogress.total",
                    "data_type": "numeric",
                    "example_values": [
                        0
                    ]
                },
                {
                    "data_path": "action_result.data.*.fields.aggregatetimeestimate",
                    "data_type": "string"
                },
                {
                    "data_path": "action_result.data.*.fields.aggregatetimeoriginalestimate",
                    "data_type": "string"
                },
                {
                    "data_path": "action_result.data.*.fields.aggregatetimespent",
                    "data_type": "string"
                },
                {
                    "data_path": "action_result.data.*.fields.assignee",
                    "data_type": "string"
                },
                {
                    "data_path": "action_result.data.*.fields.assignee.accountId",
                    "data_type": "string",
                    "example_values": [
                        "5d2ef6ab52a8370c567f27bb"
                    ]
                },
                {
                    "data_path": "action_result.data.*.fields.assignee.accountType",
                    "data_type": "string",
                    "example_values": [
                        "atlassian"
                    ]
                },
                {
                    "data_path": "action_result.data.*.fields.assignee.active",
                    "data_type": "boolean",
                    "example_values": [
                        false,
                        true
                    ]
                },
                {
                    "data_path": "action_result.data.*.fields.assignee.avatarUrls.16x16",
                    "data_type": "string",
                    "contains": [
                        "url"
                    ],
                    "example_values": [
                        "http://10.1.99.111:8080/secure/useravatar?size=xsmall&ownerId=admin&avatarId=10500"
                    ]
                },
                {
                    "data_path": "action_result.data.*.fields.assignee.avatarUrls.24x24",
                    "data_type": "string",
                    "contains": [
                        "url"
                    ],
                    "example_values": [
                        "http://10.1.99.111:8080/secure/useravatar?size=xsmall&ownerId=admin&avatarId=10500"
                    ]
                },
                {
                    "data_path": "action_result.data.*.fields.assignee.avatarUrls.32x32",
                    "data_type": "string",
                    "contains": [
                        "url"
                    ],
                    "example_values": [
                        "http://10.1.99.111:8080/secure/useravatar?size=xsmall&ownerId=admin&avatarId=10500"
                    ]
                },
                {
                    "data_path": "action_result.data.*.fields.assignee.avatarUrls.48x48",
                    "data_type": "string",
                    "contains": [
                        "url"
                    ],
                    "example_values": [
                        "http://10.1.99.111:8080/secure/useravatar?size=xsmall&ownerId=admin&avatarId=10500"
                    ]
                },
                {
                    "data_path": "action_result.data.*.fields.assignee.displayName",
                    "data_type": "string"
                },
                {
                    "data_path": "action_result.data.*.fields.assignee.emailAddress",
                    "data_type": "string"
                },
                {
                    "data_path": "action_result.data.*.fields.assignee.key",
                    "data_type": "string"
                },
                {
                    "data_path": "action_result.data.*.fields.assignee.name",
                    "data_type": "string"
                },
                {
                    "data_path": "action_result.data.*.fields.assignee.self",
                    "data_type": "string",
                    "contains": [
                        "url"
                    ],
                    "example_values": [
                        "http://10.1.99.111:8080/secure/useravatar?size=xsmall&ownerId=admin&avatarId=10500"
                    ]
                },
                {
                    "data_path": "action_result.data.*.fields.assignee.timeZone",
                    "data_type": "string"
                },
                {
                    "data_path": "action_result.data.*.fields.comment.maxResults",
                    "data_type": "numeric",
                    "example_values": [
                        0
                    ]
                },
                {
                    "data_path": "action_result.data.*.fields.comment.startAt",
                    "data_type": "numeric",
                    "example_values": [
                        0
                    ]
                },
                {
                    "data_path": "action_result.data.*.fields.comment.total",
                    "data_type": "numeric",
                    "example_values": [
                        0
                    ]
                },
                {
                    "data_path": "action_result.data.*.fields.created",
                    "data_type": "string",
                    "example_values": [
                        "2018-09-25T06:31:58.854-0700",
                        "2018-10-03T03:42:10.913-0700"
                    ]
                },
                {
                    "data_path": "action_result.data.*.fields.creator.accountId",
                    "data_type": "string",
                    "example_values": [
                        "557058:c4593bd2-4853-4a5e-a9ed-278ca5f17dce"
                    ]
                },
                {
                    "data_path": "action_result.data.*.fields.creator.accountType",
                    "data_type": "string",
                    "example_values": [
                        "atlassian"
                    ]
                },
                {
                    "data_path": "action_result.data.*.fields.creator.active",
                    "data_type": "boolean",
                    "example_values": [
                        false,
                        true
                    ]
                },
                {
                    "data_path": "action_result.data.*.fields.creator.avatarUrls.16x16",
                    "data_type": "string",
                    "contains": [
                        "url"
                    ],
                    "example_values": [
                        "http://10.1.99.111:8080/secure/useravatar?size=xsmall&ownerId=admin&avatarId=10500"
                    ]
                },
                {
                    "data_path": "action_result.data.*.fields.creator.avatarUrls.24x24",
                    "data_type": "string",
                    "contains": [
                        "url"
                    ],
                    "example_values": [
                        "http://10.1.99.111:8080/secure/useravatar?size=small&ownerId=admin&avatarId=10500"
                    ]
                },
                {
                    "data_path": "action_result.data.*.fields.creator.avatarUrls.32x32",
                    "data_type": "string",
                    "contains": [
                        "url"
                    ],
                    "example_values": [
                        "http://10.1.99.111:8080/secure/useravatar?size=medium&ownerId=admin&avatarId=10500"
                    ]
                },
                {
                    "data_path": "action_result.data.*.fields.creator.avatarUrls.48x48",
                    "data_type": "string",
                    "contains": [
                        "url"
                    ],
                    "example_values": [
                        "http://10.1.99.111:8080/secure/useravatar?ownerId=admin&avatarId=10500"
                    ]
                },
                {
                    "data_path": "action_result.data.*.fields.creator.displayName",
                    "data_type": "string",
                    "example_values": [
                        "Splunk Admin"
                    ]
                },
                {
                    "data_path": "action_result.data.*.fields.creator.emailAddress",
                    "data_type": "string",
                    "example_values": [
                        "notifications@splunk.us"
                    ],
                    "contains": [
                        "email"
                    ]
                },
                {
                    "data_path": "action_result.data.*.fields.creator.key",
                    "data_type": "string",
                    "example_values": [
                        "admin"
                    ]
                },
                {
                    "data_path": "action_result.data.*.fields.creator.name",
                    "data_type": "string",
                    "example_values": [
                        "admin"
                    ]
                },
                {
                    "data_path": "action_result.data.*.fields.creator.self",
                    "data_type": "string",
                    "contains": [
                        "url"
                    ],
                    "example_values": [
                        "http://10.1.99.111:8080/rest/api/2/user?username=admin"
                    ]
                },
                {
                    "data_path": "action_result.data.*.fields.creator.timeZone",
                    "data_type": "string",
                    "example_values": [
                        "UTC"
                    ]
                },
                {
                    "data_path": "action_result.data.*.fields.customfield_10000.errorMessage",
                    "data_type": "string",
                    "example_values": [
                        "The Service Desk you are trying to view does not exist"
                    ]
                },
                {
                    "data_path": "action_result.data.*.fields.customfield_10000.i18nErrorMessage.i18nKey",
                    "data_type": "string",
                    "example_values": [
                        "sd.agent.servicedesk.error.servicedesk.missing"
                    ]
                },
                {
                    "data_path": "action_result.data.*.fields.customfield_10002.errorMessage",
                    "data_type": "string",
                    "example_values": [
                        "The Service Desk you are trying to view does not exist"
                    ]
                },
                {
                    "data_path": "action_result.data.*.fields.customfield_10002.i18nErrorMessage.i18nKey",
                    "data_type": "string",
                    "example_values": [
                        "sd.agent.servicedesk.error.servicedesk.missing"
                    ]
                },
                {
                    "data_path": "action_result.data.*.fields.customfield_10400.errorMessage",
                    "data_type": "string",
                    "example_values": [
                        "The Service Desk you are trying to view does not exist"
                    ]
                },
                {
                    "data_path": "action_result.data.*.fields.customfield_10400.i18nErrorMessage.i18nKey",
                    "data_type": "string",
                    "example_values": [
                        "sd.agent.servicedesk.error.servicedesk.missing"
                    ]
                },
                {
                    "data_path": "action_result.data.*.fields.description",
                    "data_type": "string",
                    "example_values": [
                        "testing",
                        "Jira QA automation ticket description"
                    ]
                },
                {
                    "data_path": "action_result.data.*.fields.duedate",
                    "data_type": "string"
                },
                {
                    "data_path": "action_result.data.*.fields.environment",
                    "data_type": "string"
                },
                {
                    "data_path": "action_result.data.*.fields.issuetype.avatarId",
                    "data_type": "numeric",
                    "example_values": [
                        10318
                    ]
                },
                {
                    "data_path": "action_result.data.*.fields.issuetype.description",
                    "data_type": "string",
                    "example_values": [
                        "This is a task"
                    ]
                },
                {
                    "data_path": "action_result.data.*.fields.issuetype.iconUrl",
                    "data_type": "string",
                    "contains": [
                        "url"
                    ],
                    "example_values": [
                        "http://10.1.99.111:8080/images/icons/issuetypes/story.svg",
                        "http://10.1.99.111:8080/secure/viewavatar?size=xsmall&avatarId=10318&avatarType=issuetype"
                    ]
                },
                {
                    "data_path": "action_result.data.*.fields.issuetype.id",
                    "data_type": "string",
                    "example_values": [
                        "10101",
                        "3"
                    ]
                },
                {
                    "data_path": "action_result.data.*.fields.issuetype.name",
                    "data_type": "string",
                    "contains": [
                        "jira issue type"
                    ],
                    "example_values": [
                        "Story",
                        "Task"
                    ]
                },
                {
                    "data_path": "action_result.data.*.fields.issuetype.self",
                    "data_type": "string",
                    "contains": [
                        "url"
                    ],
                    "example_values": [
                        "http://10.1.99.111:8080/rest/api/2/issuetype/10101",
                        "http://10.1.99.111:8080/rest/api/2/issuetype/3"
                    ]
                },
                {
                    "data_path": "action_result.data.*.fields.issuetype.subtask",
                    "data_type": "boolean",
                    "example_values": [
                        false,
                        true
                    ]
                },
                {
                    "data_path": "action_result.data.*.fields.lastViewed",
                    "data_type": "string"
                },
                {
                    "data_path": "action_result.data.*.fields.priority.iconUrl",
                    "data_type": "string",
                    "contains": [
                        "url"
                    ],
                    "example_values": [
                        "http://10.1.99.111:8080/images/icons/priorities/medium.svg"
                    ]
                },
                {
                    "data_path": "action_result.data.*.fields.priority.id",
                    "data_type": "string",
                    "example_values": [
                        "3"
                    ]
                },
                {
                    "data_path": "action_result.data.*.fields.priority.name",
                    "data_type": "string",
                    "example_values": [
                        "Medium"
                    ]
                },
                {
                    "data_path": "action_result.data.*.fields.priority.self",
                    "data_type": "string",
                    "contains": [
                        "url"
                    ],
                    "example_values": [
                        "http://10.1.99.111:8080/rest/api/2/priority/3"
                    ]
                },
                {
                    "data_path": "action_result.data.*.fields.progress.progress",
                    "data_type": "numeric",
                    "example_values": [
                        0
                    ]
                },
                {
                    "data_path": "action_result.data.*.fields.progress.total",
                    "data_type": "numeric",
                    "example_values": [
                        0
                    ]
                },
                {
                    "data_path": "action_result.data.*.fields.project.avatarUrls.16x16",
                    "data_type": "string",
                    "contains": [
                        "url"
                    ],
                    "example_values": [
                        "http://10.1.99.111:8080/secure/projectavatar?size=xsmall&avatarId=10403",
                        "http://10.1.99.111:8080/secure/projectavatar?size=xsmall&pid=10000&avatarId=10011"
                    ]
                },
                {
                    "data_path": "action_result.data.*.fields.project.avatarUrls.24x24",
                    "data_type": "string",
                    "contains": [
                        "url"
                    ],
                    "example_values": [
                        "http://10.1.99.111:8080/secure/projectavatar?size=small&avatarId=10403",
                        "http://10.1.99.111:8080/secure/projectavatar?size=small&pid=10000&avatarId=10011"
                    ]
                },
                {
                    "data_path": "action_result.data.*.fields.project.avatarUrls.32x32",
                    "data_type": "string",
                    "contains": [
                        "url"
                    ],
                    "example_values": [
                        "http://10.1.99.111:8080/secure/projectavatar?size=medium&avatarId=10403",
                        "http://10.1.99.111:8080/secure/projectavatar?size=medium&pid=10000&avatarId=10011"
                    ]
                },
                {
                    "data_path": "action_result.data.*.fields.project.avatarUrls.48x48",
                    "data_type": "string",
                    "contains": [
                        "url"
                    ],
                    "example_values": [
                        "http://10.1.99.111:8080/secure/projectavatar?avatarId=10403",
                        "http://10.1.99.111:8080/secure/projectavatar?pid=10000&avatarId=10011"
                    ]
                },
                {
                    "data_path": "action_result.data.*.fields.project.id",
                    "data_type": "string",
                    "example_values": [
                        "10100",
                        "10000"
                    ]
                },
                {
                    "data_path": "action_result.data.*.fields.project.key",
                    "data_type": "string",
                    "example_values": [
                        "MAN",
                        "PRJ"
                    ]
                },
                {
                    "data_path": "action_result.data.*.fields.project.name",
                    "data_type": "string",
                    "example_values": [
                        "TestProject"
                    ]
                },
                {
                    "data_path": "action_result.data.*.fields.project.projectCategory.description",
                    "data_type": "string",
                    "example_values": [
                        "test"
                    ]
                },
                {
                    "data_path": "action_result.data.*.fields.project.projectCategory.id",
                    "data_type": "string",
                    "example_values": [
                        "10000"
                    ]
                },
                {
                    "data_path": "action_result.data.*.fields.project.projectCategory.name",
                    "data_type": "string",
                    "example_values": [
                        "QA-Team"
                    ]
                },
                {
                    "data_path": "action_result.data.*.fields.project.projectCategory.self",
                    "data_type": "string",
                    "example_values": [
                        "https://testlab.atlassian.net/rest/api/2/projectCategory/10000"
                    ]
                },
                {
                    "data_path": "action_result.data.*.fields.project.projectTypeKey",
                    "data_type": "string",
                    "example_values": [
                        "software"
                    ]
                },
                {
                    "data_path": "action_result.data.*.fields.project.self",
                    "data_type": "string",
                    "contains": [
                        "url"
                    ],
                    "example_values": [
                        "http://10.1.99.111:8080/rest/api/2/project/10100",
                        "http://10.1.99.111:8080/rest/api/2/project/10000"
                    ]
                },
                {
                    "data_path": "action_result.data.*.fields.project.simplified",
                    "data_type": "boolean",
                    "example_values": [
                        false
                    ]
                },
                {
                    "data_path": "action_result.data.*.fields.reporter.accountType",
                    "data_type": "string",
                    "example_values": [
                        "atlassian"
                    ]
                },
                {
                    "data_path": "action_result.data.*.fields.reporter.active",
                    "data_type": "boolean",
                    "example_values": [
                        false,
                        true
                    ]
                },
                {
                    "data_path": "action_result.data.*.fields.reporter.avatarUrls.16x16",
                    "data_type": "string",
                    "contains": [
                        "url"
                    ],
                    "example_values": [
                        "http://10.1.99.111:8080/secure/useravatar?size=xsmall&ownerId=admin&avatarId=10500"
                    ]
                },
                {
                    "data_path": "action_result.data.*.fields.reporter.avatarUrls.24x24",
                    "data_type": "string",
                    "contains": [
                        "url"
                    ],
                    "example_values": [
                        "http://10.1.99.111:8080/secure/useravatar?size=small&ownerId=admin&avatarId=10500"
                    ]
                },
                {
                    "data_path": "action_result.data.*.fields.reporter.avatarUrls.32x32",
                    "data_type": "string",
                    "contains": [
                        "url"
                    ],
                    "example_values": [
                        "http://10.1.99.111:8080/secure/useravatar?size=medium&ownerId=admin&avatarId=10500"
                    ]
                },
                {
                    "data_path": "action_result.data.*.fields.reporter.avatarUrls.48x48",
                    "data_type": "string",
                    "contains": [
                        "url"
                    ],
                    "example_values": [
                        "http://10.1.99.111:8080/secure/useravatar?ownerId=admin&avatarId=10500"
                    ]
                },
                {
                    "data_path": "action_result.data.*.fields.reporter.displayName",
                    "data_type": "string",
                    "example_values": [
                        "Test Admin"
                    ]
                },
                {
                    "data_path": "action_result.data.*.fields.reporter.emailAddress",
                    "data_type": "string",
                    "example_values": [
                        "notifications@splunk.us"
                    ],
                    "contains": [
                        "email"
                    ]
                },
                {
                    "data_path": "action_result.data.*.fields.reporter.key",
                    "data_type": "string",
                    "example_values": [
                        "admin"
                    ]
                },
                {
                    "data_path": "action_result.data.*.fields.reporter.name",
                    "data_type": "string",
                    "example_values": [
                        "admin"
                    ]
                },
                {
                    "data_path": "action_result.data.*.fields.reporter.self",
                    "data_type": "string",
                    "contains": [
                        "url"
                    ],
                    "example_values": [
                        "http://10.1.99.111:8080/rest/api/2/user?username=admin"
                    ]
                },
                {
                    "data_path": "action_result.data.*.fields.reporter.timeZone",
                    "data_type": "string",
                    "example_values": [
                        "UTC"
                    ]
                },
                {
                    "data_path": "action_result.data.*.fields.resolution",
                    "data_type": "string"
                },
                {
                    "data_path": "action_result.data.*.fields.resolutiondate",
                    "data_type": "string",
                    "example_values": [
                        "2018-10-03T03:42:10.912-0700"
                    ]
                },
                {
                    "data_path": "action_result.data.*.fields.security",
                    "data_type": "string",
                    "example_values": [
                        ""
                    ]
                },
                {
                    "data_path": "action_result.data.*.fields.status.description",
                    "data_type": "string",
                    "example_values": [
                        "This is a sample testing description"
                    ]
                },
                {
                    "data_path": "action_result.data.*.fields.status.iconUrl",
                    "data_type": "string",
                    "contains": [
                        "url"
                    ],
                    "example_values": [
                        "http://10.1.99.111:8080/images/icons/statuses/open.png"
                    ]
                },
                {
                    "data_path": "action_result.data.*.fields.status.id",
                    "data_type": "string",
                    "example_values": [
                        "10000"
                    ]
                },
                {
                    "data_path": "action_result.data.*.fields.status.name",
                    "data_type": "string",
                    "example_values": [
                        "To Do"
                    ]
                },
                {
                    "data_path": "action_result.data.*.fields.status.self",
                    "data_type": "string",
                    "contains": [
                        "url"
                    ],
                    "example_values": [
                        "http://10.1.99.111:8080/rest/api/2/status/10000"
                    ]
                },
                {
                    "data_path": "action_result.data.*.fields.status.statusCategory.colorName",
                    "data_type": "string",
                    "example_values": [
                        "blue-gray"
                    ]
                },
                {
                    "data_path": "action_result.data.*.fields.status.statusCategory.id",
                    "data_type": "numeric",
                    "example_values": [
                        2
                    ]
                },
                {
                    "data_path": "action_result.data.*.fields.status.statusCategory.key",
                    "data_type": "string",
                    "example_values": [
                        "new"
                    ]
                },
                {
                    "data_path": "action_result.data.*.fields.status.statusCategory.name",
                    "data_type": "string",
                    "example_values": [
                        "To Do"
                    ]
                },
                {
                    "data_path": "action_result.data.*.fields.status.statusCategory.self",
                    "data_type": "string",
                    "contains": [
                        "url"
                    ],
                    "example_values": [
                        "http://10.1.99.111:8080/rest/api/2/statuscategory/2"
                    ]
                },
                {
                    "data_path": "action_result.data.*.fields.statuscategorychangedate",
                    "data_type": "string",
                    "example_values": [
                        "2019-07-22T22:43:07.771-0700"
                    ]
                },
                {
                    "data_path": "action_result.data.*.fields.summary",
                    "data_type": "string",
                    "example_values": [
                        "test",
                        "Jira QA ticket"
                    ]
                },
                {
                    "data_path": "action_result.data.*.fields.timeestimate",
                    "data_type": "string"
                },
                {
                    "data_path": "action_result.data.*.fields.timeoriginalestimate",
                    "data_type": "string"
                },
                {
                    "data_path": "action_result.data.*.fields.timespent",
                    "data_type": "string"
                },
                {
                    "data_path": "action_result.data.*.fields.updated",
                    "data_type": "string",
                    "example_values": [
                        "2018-09-25T06:31:58.854-0700",
                        "2018-10-03T03:42:10.913-0700"
                    ]
                },
                {
                    "data_path": "action_result.data.*.fields.votes.hasVoted",
                    "data_type": "boolean",
                    "example_values": [
                        false,
                        true
                    ]
                },
                {
                    "data_path": "action_result.data.*.fields.votes.self",
                    "data_type": "string",
                    "contains": [
                        "url"
                    ],
                    "example_values": [
                        "http://10.1.99.111:8080/rest/api/2/issue/MAN-240/votes",
                        "http://10.1.99.111:8080/rest/api/2/issue/PHANINCIDE-370/votes"
                    ]
                },
                {
                    "data_path": "action_result.data.*.fields.votes.votes",
                    "data_type": "numeric",
                    "example_values": [
                        0
                    ]
                },
                {
                    "data_path": "action_result.data.*.fields.watches.isWatching",
                    "data_type": "boolean",
                    "example_values": [
                        false,
                        true
                    ]
                },
                {
                    "data_path": "action_result.data.*.fields.watches.self",
                    "data_type": "string",
                    "contains": [
                        "url"
                    ],
                    "example_values": [
                        "http://10.1.99.111:8080/rest/api/2/issue/MAN-240/watchers",
                        "http://10.1.99.111:8080/rest/api/2/issue/PHANINCIDE-370/watchers"
                    ]
                },
                {
                    "data_path": "action_result.data.*.fields.watches.watchCount",
                    "data_type": "numeric",
                    "example_values": [
                        1
                    ]
                },
                {
                    "data_path": "action_result.data.*.fields.worklog.maxResults",
                    "data_type": "numeric",
                    "example_values": [
                        20
                    ]
                },
                {
                    "data_path": "action_result.data.*.fields.worklog.startAt",
                    "data_type": "numeric",
                    "example_values": [
                        0
                    ]
                },
                {
                    "data_path": "action_result.data.*.fields.worklog.total",
                    "data_type": "numeric",
                    "example_values": [
                        0
                    ]
                },
                {
                    "data_path": "action_result.data.*.fields.workratio",
                    "data_type": "numeric",
                    "example_values": [
                        -1
                    ]
                },
                {
                    "data_path": "action_result.data.*.id",
                    "data_type": "string",
                    "column_name": "ID",
                    "column_order": 2,
                    "example_values": [
                        "11850",
                        "11911"
                    ]
                },
                {
                    "data_path": "action_result.data.*.issue_type",
                    "data_type": "string",
                    "contains": [
                        "jira issue type"
                    ],
                    "column_name": "Type",
                    "column_order": 3,
                    "example_values": [
                        "Story",
                        "Task"
                    ]
                },
                {
                    "data_path": "action_result.data.*.json_fields_error",
                    "data_type": "string"
                },
                {
                    "data_path": "action_result.data.*.name",
                    "data_type": "string",
                    "column_name": "Key",
                    "contains": [
                        "jira ticket key"
                    ],
                    "column_order": 4,
                    "example_values": [
                        "MAN-240",
                        "PHANINCIDE-370"
                    ]
                },
                {
                    "data_path": "action_result.data.*.priority",
                    "data_type": "string",
                    "column_name": "Priority",
                    "column_order": 6,
                    "example_values": [
                        "Medium"
                    ]
                },
                {
                    "data_path": "action_result.data.*.project_key",
                    "data_type": "string",
                    "example_values": [
                        "MAN",
                        "PRJ"
                    ]
                },
                {
                    "data_path": "action_result.data.*.reporter",
                    "data_type": "string",
                    "column_name": "Reporter",
                    "column_order": 8,
                    "example_values": [
                        "Test Admin"
                    ]
                },
                {
                    "data_path": "action_result.data.*.resolution",
                    "data_type": "string",
                    "column_name": "Resolution",
                    "column_order": 7,
                    "example_values": [
                        "Unresolved"
                    ]
                },
                {
                    "data_path": "action_result.data.*.status",
                    "data_type": "string",
                    "column_name": "Status",
                    "column_order": 5,
                    "example_values": [
                        "To Do"
                    ]
                },
                {
                    "data_path": "action_result.data.*.summary",
                    "data_type": "string",
                    "column_name": "Summary",
                    "column_order": 0,
                    "example_values": [
                        "test",
                        "Jira QA ticket"
                    ]
                },
                {
                    "data_path": "action_result.summary",
                    "data_type": "string"
                },
                {
                    "data_path": "action_result.message",
                    "data_type": "string",
                    "example_values": [
                        "Created ticket with id: 11850, key: MAN-240",
                        "Created ticket with id: 11911, key: PHANINCIDE-370"
                    ]
                },
                {
                    "data_path": "summary.total_objects",
                    "data_type": "numeric",
                    "example_values": [
                        1
                    ]
                },
                {
                    "data_path": "summary.total_objects_successful",
                    "data_type": "numeric",
                    "example_values": [
                        1
                    ]
                }
            ],
            "versions": "EQ(*)"
        },
        {
            "action": "update ticket",
            "description": "Update ticket (issue)",
            "type": "generic",
            "identifier": "update_ticket",
            "read_only": false,
            "parameters": {
                "id": {
                    "description": "Issue ID",
                    "data_type": "string",
                    "required": true,
                    "order": 0,
                    "contains": [
                        "jira ticket key"
                    ],
                    "primary": true
                },
                "update_fields": {
                    "description": "JSON containing field values",
                    "data_type": "string",
                    "required": false,
                    "order": 1
                },
                "vault_id": {
                    "description": "Vault ID of attachment",
                    "data_type": "string",
                    "order": 2,
                    "required": false,
                    "primary": true,
                    "contains": [
                        "vault id"
                    ]
                }
            },
            "verbose": "Update an existing issue with the values specified in the <b>update_fields</b> parameter.<br>The results of the <b>get ticket</b> action may be used to obtain the <b>update_fields</b> parameters, including any custom fields present in the JIRA.</br>The JSON specified in the <b>update_fields</b> parameter requires the keys and the values specified in case-sensitive and double-quotes string format, except in the case of boolean values, which should be either <i>true</i> or <i>false</i> for example:</br>{\"summary\": \"Zeus, multiple action need to be taken\", \"description\": \"A new summary was added\"}</br></br>The App supports multiple methods for specifying the input dictionary. Please see <a href=\"https://developer.atlassian.com/jiradev/jira-apis/jira-rest-apis/jira-rest-api-tutorials/updating-an-issue-via-the-jira-rest-apis\"><b>the Atlassian documentation for the JIRA REST <i>update issue</i> API</b></a> for more information.<br>The following formats can be passed as input: <ul><li>Simple format; Create a dictionary with all the fields that need to be set:<br>{\"summary\": \"Zeus detected on endpoint\", \"description\": \"Investigate further\"}</li><li>Using the <i>update</i> key; Some issue fields support operations like <i>remove</i> and <i>add</i>, these operations can be combined to update a ticket: <br>{\"<b>update</b>\": {\"components\" : [{\"remove\" : {\"name\" : \"secondcomponent\"}}, {\"add\" : {\"name\" : \"firstcomponent\"}}]}}<br>{\"<b>update</b>\": {\"comment\": [{\"add\": {\"body\": \"test comment update\"}}]}} </li><li>Using the <i>fields</i> key;</br>{\"<b>fields</b>\":{\"labels\" : [\"FIRSTLABEL\"]}}</li></ul></br>The app supports updating custom fields; depending on the custom field type, some operations might not be available. Review the <b>jira_app</b> playbook for examples.<br><br>The <b>vault_id</b> parameter takes the vault ID of a file in the vault and attaches the file to the JIRA ticket.<br><br>This action requires that either the <b>update_fields</b> parameter or the <b>vault_id</b> parameter is filled out. The action will fail if it either unsuccessfully attempts to add the attachment to the ticket or update the fields on the ticket.",
            "render": {
                "type": "custom",
                "view": "jira_view.display_view"
            },
            "output": [
                {
                    "data_path": "action_result.status",
                    "data_type": "string",
                    "example_values": [
                        "success",
                        "failed"
                    ]
                },
                {
                    "data_path": "action_result.parameter.id",
                    "data_type": "string",
                    "contains": [
                        "jira ticket key"
                    ],
                    "example_values": [
                        "MAN-1"
                    ]
                },
                {
                    "data_path": "action_result.parameter.update_fields",
                    "data_type": "string",
                    "example_values": [
                        "{\"update\": {\"comment\": [{\"add\": {\"body\": \"test comment update\"}}]}}"
                    ]
                },
                {
                    "data_path": "action_result.parameter.vault_id",
                    "data_type": "string",
                    "contains": [
                        "vault id"
                    ],
                    "example_values": [
                        "fe3ac82064175835a67c279cbb9373f96c367566"
                    ]
                },
                {
                    "data_path": "action_result.data.*.description",
                    "data_type": "string",
                    "example_values": [
                        "This is a sample testing description of the ticket"
                    ]
                },
                {
                    "data_path": "action_result.data.*.fields.CustomerSanText",
                    "data_type": "string",
                    "example_values": [
                        ""
                    ]
                },
                {
                    "data_path": "action_result.data.*.fields.Epic Link",
                    "data_type": "string",
                    "example_values": [
                        ""
                    ]
                },
                {
                    "data_path": "action_result.data.*.fields.Splunk Test",
                    "data_type": "string",
                    "example_values": [
                        ""
                    ]
                },
                {
                    "data_path": "action_result.data.*.fields.Sprint",
                    "data_type": "string",
                    "example_values": [
                        "com.atlassian.greenhopper.service.sprint.Sprint@6bb9ab97[id=1,rapidViewId=1,state=ACTIVE,name=MAN Sprint 1,startDate=2017-10-30T16:22:44.954-07:00,endDate=2017-11-13T16:22:00.000-08:00,completeDate=<null>,sequence=1]"
                    ]
                },
                {
                    "data_path": "action_result.data.*.fields.aggregateprogress.progress",
                    "data_type": "numeric",
                    "example_values": [
                        0
                    ]
                },
                {
                    "data_path": "action_result.data.*.fields.aggregateprogress.total",
                    "data_type": "numeric",
                    "example_values": [
                        0
                    ]
                },
                {
                    "data_path": "action_result.data.*.fields.aggregatetimeestimate",
                    "data_type": "string",
                    "example_values": [
                        ""
                    ]
                },
                {
                    "data_path": "action_result.data.*.fields.aggregatetimeoriginalestimate",
                    "data_type": "string",
                    "example_values": [
                        ""
                    ]
                },
                {
                    "data_path": "action_result.data.*.fields.aggregatetimespent",
                    "data_type": "string",
                    "example_values": [
                        ""
                    ]
                },
                {
                    "data_path": "action_result.data.*.fields.assignee",
                    "data_type": "string",
                    "example_values": [
                        ""
                    ]
                },
                {
                    "data_path": "action_result.data.*.fields.assignee.accountId",
                    "data_type": "string",
                    "example_values": [
                        "5d2ef6ab52a8370c567f27bb"
                    ]
                },
                {
                    "data_path": "action_result.data.*.fields.assignee.accountType",
                    "data_type": "string",
                    "example_values": [
                        "atlassian"
                    ]
                },
                {
                    "data_path": "action_result.data.*.fields.assignee.active",
                    "data_type": "boolean",
                    "example_values": [
                        false,
                        true
                    ]
                },
                {
                    "data_path": "action_result.data.*.fields.assignee.avatarUrls.16x16",
                    "data_type": "string",
                    "contains": [
                        "url"
                    ],
                    "example_values": [
                        "http://10.1.99.111:8080/secure/useravatar?size=xsmall&ownerId=admin&avatarId=10500"
                    ]
                },
                {
                    "data_path": "action_result.data.*.fields.assignee.avatarUrls.24x24",
                    "data_type": "string",
                    "contains": [
                        "url"
                    ],
                    "example_values": [
                        "http://10.1.99.111:8080/secure/useravatar?size=xsmall&ownerId=admin&avatarId=10500"
                    ]
                },
                {
                    "data_path": "action_result.data.*.fields.assignee.avatarUrls.32x32",
                    "data_type": "string",
                    "contains": [
                        "url"
                    ],
                    "example_values": [
                        "http://10.1.99.111:8080/secure/useravatar?size=xsmall&ownerId=admin&avatarId=10500"
                    ]
                },
                {
                    "data_path": "action_result.data.*.fields.assignee.avatarUrls.48x48",
                    "data_type": "string",
                    "contains": [
                        "url"
                    ],
                    "example_values": [
                        "http://10.1.99.111:8080/secure/useravatar?size=xsmall&ownerId=admin&avatarId=10500"
                    ]
                },
                {
                    "data_path": "action_result.data.*.fields.assignee.displayName",
                    "data_type": "string"
                },
                {
                    "data_path": "action_result.data.*.fields.assignee.emailAddress",
                    "data_type": "string"
                },
                {
                    "data_path": "action_result.data.*.fields.assignee.key",
                    "data_type": "string"
                },
                {
                    "data_path": "action_result.data.*.fields.assignee.name",
                    "data_type": "string"
                },
                {
                    "data_path": "action_result.data.*.fields.assignee.self",
                    "data_type": "string",
                    "contains": [
                        "url"
                    ],
                    "example_values": [
                        "http://10.1.99.111:8080/secure/useravatar?size=xsmall&ownerId=admin&avatarId=10500"
                    ]
                },
                {
                    "data_path": "action_result.data.*.fields.assignee.timeZone",
                    "data_type": "string"
                },
                {
                    "data_path": "action_result.data.*.fields.attachment.*.author.accountId",
                    "data_type": "string",
                    "example_values": [
                        "557058:c4593bd2-4853-4a5e-a9ed-278ca5f17dce"
                    ]
                },
                {
                    "data_path": "action_result.data.*.fields.attachment.*.author.accountType",
                    "data_type": "string",
                    "example_values": [
                        "atlassian"
                    ]
                },
                {
                    "data_path": "action_result.data.*.fields.attachment.*.author.active",
                    "data_type": "boolean",
                    "example_values": [
                        true,
                        false
                    ]
                },
                {
                    "data_path": "action_result.data.*.fields.attachment.*.author.avatarUrls.16x16",
                    "data_type": "string",
                    "example_values": [
                        "http://10.1.99.111:8080/secure/useravatar?size=xsmall&ownerId=admin&avatarId=10500"
                    ],
                    "contains": [
                        "url"
                    ]
                },
                {
                    "data_path": "action_result.data.*.fields.attachment.*.author.avatarUrls.24x24",
                    "data_type": "string",
                    "example_values": [
                        "http://10.1.99.111:8080/secure/useravatar?size=small&ownerId=admin&avatarId=10500"
                    ],
                    "contains": [
                        "url"
                    ]
                },
                {
                    "data_path": "action_result.data.*.fields.attachment.*.author.avatarUrls.32x32",
                    "data_type": "string",
                    "example_values": [
                        "http://10.1.99.111:8080/secure/useravatar?size=medium&ownerId=admin&avatarId=10500"
                    ],
                    "contains": [
                        "url"
                    ]
                },
                {
                    "data_path": "action_result.data.*.fields.attachment.*.author.avatarUrls.48x48",
                    "data_type": "string",
                    "example_values": [
                        "http://10.1.99.111:8080/secure/useravatar?ownerId=admin&avatarId=10500"
                    ],
                    "contains": [
                        "url"
                    ]
                },
                {
                    "data_path": "action_result.data.*.fields.attachment.*.author.displayName",
                    "data_type": "string",
                    "example_values": [
                        "Test Admin"
                    ]
                },
                {
                    "data_path": "action_result.data.*.fields.attachment.*.author.emailAddress",
                    "data_type": "string",
                    "example_values": [
                        "notifications@splunk.us"
                    ],
                    "contains": [
                        "email"
                    ]
                },
                {
                    "data_path": "action_result.data.*.fields.attachment.*.author.key",
                    "data_type": "string",
                    "example_values": [
                        "admin"
                    ]
                },
                {
                    "data_path": "action_result.data.*.fields.attachment.*.author.name",
                    "data_type": "string",
                    "example_values": [
                        "admin"
                    ]
                },
                {
                    "data_path": "action_result.data.*.fields.attachment.*.author.self",
                    "data_type": "string",
                    "example_values": [
                        "http://10.1.99.111:8080/rest/api/2/user?username=admin"
                    ],
                    "contains": [
                        "url"
                    ]
                },
                {
                    "data_path": "action_result.data.*.fields.attachment.*.author.timeZone",
                    "data_type": "string",
                    "example_values": [
                        "UTC"
                    ]
                },
                {
                    "data_path": "action_result.data.*.fields.attachment.*.content",
                    "data_type": "string",
                    "example_values": [
                        "http://10.1.99.111:8080/secure/attachment/10403/Add+Comment.png"
                    ],
                    "contains": [
                        "url"
                    ]
                },
                {
                    "data_path": "action_result.data.*.fields.attachment.*.created",
                    "data_type": "string",
                    "example_values": [
                        "2018-09-19T18:15:01.060-0700"
                    ]
                },
                {
                    "data_path": "action_result.data.*.fields.attachment.*.filename",
                    "data_type": "string",
                    "example_values": [
                        "Add Comment.png"
                    ]
                },
                {
                    "data_path": "action_result.data.*.fields.attachment.*.id",
                    "data_type": "string",
                    "example_values": [
                        "10403"
                    ]
                },
                {
                    "data_path": "action_result.data.*.fields.attachment.*.mimeType",
                    "data_type": "string",
                    "example_values": [
                        "image/png"
                    ]
                },
                {
                    "data_path": "action_result.data.*.fields.attachment.*.self",
                    "data_type": "string",
                    "example_values": [
                        "http://10.1.99.111:8080/rest/api/2/attachment/10403"
                    ],
                    "contains": [
                        "url"
                    ]
                },
                {
                    "data_path": "action_result.data.*.fields.attachment.*.size",
                    "data_type": "numeric",
                    "example_values": [
                        97613
                    ]
                },
                {
                    "data_path": "action_result.data.*.fields.attachment.*.thumbnail",
                    "data_type": "string",
                    "example_values": [
                        "http://10.1.99.111:8080/secure/thumbnail/10403/_thumb_10403.png"
                    ],
                    "contains": [
                        "url"
                    ]
                },
                {
                    "data_path": "action_result.data.*.fields.comment.comments.*.author.active",
                    "data_type": "boolean",
                    "example_values": [
                        true,
                        false
                    ]
                },
                {
                    "data_path": "action_result.data.*.fields.comment.comments.*.author.avatarUrls.16x16",
                    "data_type": "string",
                    "example_values": [
                        "http://10.1.99.111:8080/secure/useravatar?size=xsmall&ownerId=admin&avatarId=10500"
                    ],
                    "contains": [
                        "url"
                    ]
                },
                {
                    "data_path": "action_result.data.*.fields.comment.comments.*.author.avatarUrls.24x24",
                    "data_type": "string",
                    "example_values": [
                        "http://10.1.99.111:8080/secure/useravatar?size=small&ownerId=admin&avatarId=10500"
                    ],
                    "contains": [
                        "url"
                    ]
                },
                {
                    "data_path": "action_result.data.*.fields.comment.comments.*.author.avatarUrls.32x32",
                    "data_type": "string",
                    "example_values": [
                        "http://10.1.99.111:8080/secure/useravatar?size=medium&ownerId=admin&avatarId=10500"
                    ],
                    "contains": [
                        "url"
                    ]
                },
                {
                    "data_path": "action_result.data.*.fields.comment.comments.*.author.avatarUrls.48x48",
                    "data_type": "string",
                    "example_values": [
                        "http://10.1.99.111:8080/secure/useravatar?ownerId=admin&avatarId=10500"
                    ],
                    "contains": [
                        "url"
                    ]
                },
                {
                    "data_path": "action_result.data.*.fields.comment.comments.*.author.displayName",
                    "data_type": "string",
                    "example_values": [
                        "Test Admin"
                    ]
                },
                {
                    "data_path": "action_result.data.*.fields.comment.comments.*.author.emailAddress",
                    "data_type": "string",
                    "example_values": [
                        "notifications@splunk.us"
                    ],
                    "contains": [
                        "email"
                    ]
                },
                {
                    "data_path": "action_result.data.*.fields.comment.comments.*.author.key",
                    "data_type": "string",
                    "example_values": [
                        "admin"
                    ]
                },
                {
                    "data_path": "action_result.data.*.fields.comment.comments.*.author.name",
                    "data_type": "string",
                    "example_values": [
                        "admin"
                    ]
                },
                {
                    "data_path": "action_result.data.*.fields.comment.comments.*.author.self",
                    "data_type": "string",
                    "example_values": [
                        "http://10.1.99.111:8080/rest/api/2/user?username=admin"
                    ],
                    "contains": [
                        "url"
                    ]
                },
                {
                    "data_path": "action_result.data.*.fields.comment.comments.*.author.timeZone",
                    "data_type": "string",
                    "example_values": [
                        "UTC"
                    ]
                },
                {
                    "data_path": "action_result.data.*.fields.comment.comments.*.body",
                    "data_type": "string",
                    "example_values": [
                        "This is a sample testing body for the comment"
                    ]
                },
                {
                    "data_path": "action_result.data.*.fields.comment.comments.*.created",
                    "data_type": "string",
                    "example_values": [
                        "2016-03-15T17:11:49.767-0700"
                    ]
                },
                {
                    "data_path": "action_result.data.*.fields.comment.comments.*.id",
                    "data_type": "string",
                    "example_values": [
                        "10004"
                    ]
                },
                {
                    "data_path": "action_result.data.*.fields.comment.comments.*.self",
                    "data_type": "string",
                    "example_values": [
                        "http://10.1.99.111:8080/rest/api/2/issue/10246/comment/10004"
                    ],
                    "contains": [
                        "url"
                    ]
                },
                {
                    "data_path": "action_result.data.*.fields.comment.comments.*.updateAuthor.active",
                    "data_type": "boolean",
                    "example_values": [
                        true,
                        false
                    ]
                },
                {
                    "data_path": "action_result.data.*.fields.comment.comments.*.updateAuthor.avatarUrls.16x16",
                    "data_type": "string",
                    "example_values": [
                        "http://10.1.99.111:8080/secure/useravatar?size=xsmall&ownerId=admin&avatarId=10500"
                    ],
                    "contains": [
                        "url"
                    ]
                },
                {
                    "data_path": "action_result.data.*.fields.comment.comments.*.updateAuthor.avatarUrls.24x24",
                    "data_type": "string",
                    "example_values": [
                        "http://10.1.99.111:8080/secure/useravatar?size=small&ownerId=admin&avatarId=10500"
                    ],
                    "contains": [
                        "url"
                    ]
                },
                {
                    "data_path": "action_result.data.*.fields.comment.comments.*.updateAuthor.avatarUrls.32x32",
                    "data_type": "string",
                    "example_values": [
                        "http://10.1.99.111:8080/secure/useravatar?size=medium&ownerId=admin&avatarId=10500"
                    ],
                    "contains": [
                        "url"
                    ]
                },
                {
                    "data_path": "action_result.data.*.fields.comment.comments.*.updateAuthor.avatarUrls.48x48",
                    "data_type": "string",
                    "example_values": [
                        "http://10.1.99.111:8080/secure/useravatar?ownerId=admin&avatarId=10500"
                    ],
                    "contains": [
                        "url"
                    ]
                },
                {
                    "data_path": "action_result.data.*.fields.comment.comments.*.updateAuthor.displayName",
                    "data_type": "string",
                    "example_values": [
                        "Test Admin"
                    ]
                },
                {
                    "data_path": "action_result.data.*.fields.comment.comments.*.updateAuthor.emailAddress",
                    "data_type": "string",
                    "example_values": [
                        "notifications@splunk.us"
                    ],
                    "contains": [
                        "email"
                    ]
                },
                {
                    "data_path": "action_result.data.*.fields.comment.comments.*.updateAuthor.key",
                    "data_type": "string",
                    "example_values": [
                        "admin"
                    ]
                },
                {
                    "data_path": "action_result.data.*.fields.comment.comments.*.updateAuthor.name",
                    "data_type": "string",
                    "example_values": [
                        "admin"
                    ]
                },
                {
                    "data_path": "action_result.data.*.fields.comment.comments.*.updateAuthor.self",
                    "data_type": "string",
                    "example_values": [
                        "http://10.1.99.111:8080/rest/api/2/user?username=admin"
                    ],
                    "contains": [
                        "url"
                    ]
                },
                {
                    "data_path": "action_result.data.*.fields.comment.comments.*.updateAuthor.timeZone",
                    "data_type": "string",
                    "example_values": [
                        "UTC"
                    ]
                },
                {
                    "data_path": "action_result.data.*.fields.comment.comments.*.updated",
                    "data_type": "string",
                    "example_values": [
                        "2016-03-15T17:11:49.767-0700"
                    ]
                },
                {
                    "data_path": "action_result.data.*.fields.comment.comments.*.visibility.type",
                    "data_type": "string",
                    "example_values": [
                        "group",
                        "role"
                    ]
                },
                {
                    "data_path": "action_result.data.*.fields.comment.comments.*.visibility.value",
                    "data_type": "string",
                    "example_values": [
                        "jira-software-users",
                        "Users"
                    ]
                },
                {
                    "data_path": "action_result.data.*.fields.comment.maxResults",
                    "data_type": "numeric",
                    "example_values": [
                        7
                    ]
                },
                {
                    "data_path": "action_result.data.*.fields.comment.startAt",
                    "data_type": "numeric",
                    "example_values": [
                        0
                    ]
                },
                {
                    "data_path": "action_result.data.*.fields.comment.total",
                    "data_type": "numeric",
                    "example_values": [
                        7
                    ]
                },
                {
                    "data_path": "action_result.data.*.fields.components.*.id",
                    "data_type": "string",
                    "example_values": [
                        "10104"
                    ]
                },
                {
                    "data_path": "action_result.data.*.fields.components.*.name",
                    "data_type": "string",
                    "example_values": [
                        "comp_test1"
                    ]
                },
                {
                    "data_path": "action_result.data.*.fields.components.*.self",
                    "data_type": "string",
                    "example_values": [
                        "http://10.1.99.111:8080/rest/api/2/component/10104"
                    ],
                    "contains": [
                        "url"
                    ]
                },
                {
                    "data_path": "action_result.data.*.fields.created",
                    "data_type": "string",
                    "example_values": [
                        "2016-03-13T13:22:08.254-0700"
                    ]
                },
                {
                    "data_path": "action_result.data.*.fields.creator.accountId",
                    "data_type": "string",
                    "example_values": [
                        "557058:c4593bd2-4853-4a5e-a9ed-278ca5f17dce"
                    ]
                },
                {
                    "data_path": "action_result.data.*.fields.creator.accountType",
                    "data_type": "string",
                    "example_values": [
                        "atlassian"
                    ]
                },
                {
                    "data_path": "action_result.data.*.fields.creator.active",
                    "data_type": "boolean",
                    "example_values": [
                        false,
                        true
                    ]
                },
                {
                    "data_path": "action_result.data.*.fields.creator.avatarUrls.16x16",
                    "data_type": "string",
                    "contains": [
                        "url"
                    ],
                    "example_values": [
                        "http://10.1.99.111:8080/secure/useravatar?size=xsmall&ownerId=admin&avatarId=10500"
                    ]
                },
                {
                    "data_path": "action_result.data.*.fields.creator.avatarUrls.24x24",
                    "data_type": "string",
                    "contains": [
                        "url"
                    ],
                    "example_values": [
                        "http://10.1.99.111:8080/secure/useravatar?size=small&ownerId=admin&avatarId=10500"
                    ]
                },
                {
                    "data_path": "action_result.data.*.fields.creator.avatarUrls.32x32",
                    "data_type": "string",
                    "contains": [
                        "url"
                    ],
                    "example_values": [
                        "http://10.1.99.111:8080/secure/useravatar?size=medium&ownerId=admin&avatarId=10500"
                    ]
                },
                {
                    "data_path": "action_result.data.*.fields.creator.avatarUrls.48x48",
                    "data_type": "string",
                    "contains": [
                        "url"
                    ],
                    "example_values": [
                        "http://10.1.99.111:8080/secure/useravatar?ownerId=admin&avatarId=10500"
                    ]
                },
                {
                    "data_path": "action_result.data.*.fields.creator.displayName",
                    "data_type": "string",
                    "example_values": [
                        "Test Admin"
                    ]
                },
                {
                    "data_path": "action_result.data.*.fields.creator.emailAddress",
                    "data_type": "string",
                    "example_values": [
                        "notifications@splunk.us"
                    ],
                    "contains": [
                        "email"
                    ]
                },
                {
                    "data_path": "action_result.data.*.fields.creator.key",
                    "data_type": "string",
                    "example_values": [
                        "admin"
                    ]
                },
                {
                    "data_path": "action_result.data.*.fields.creator.name",
                    "data_type": "string",
                    "example_values": [
                        "admin"
                    ]
                },
                {
                    "data_path": "action_result.data.*.fields.creator.self",
                    "data_type": "string",
                    "contains": [
                        "url"
                    ],
                    "example_values": [
                        "http://10.1.99.111:8080/rest/api/2/user?username=admin"
                    ]
                },
                {
                    "data_path": "action_result.data.*.fields.creator.timeZone",
                    "data_type": "string",
                    "example_values": [
                        "UTC"
                    ]
                },
                {
                    "data_path": "action_result.data.*.fields.customfield_10000.errorMessage",
                    "data_type": "string",
                    "example_values": [
                        "The Service Desk you are trying to view does not exist"
                    ]
                },
                {
                    "data_path": "action_result.data.*.fields.customfield_10000.i18nErrorMessage.i18nKey",
                    "data_type": "string",
                    "example_values": [
                        "sd.agent.servicedesk.error.servicedesk.missing"
                    ]
                },
                {
                    "data_path": "action_result.data.*.fields.customfield_10002.errorMessage",
                    "data_type": "string",
                    "example_values": [
                        "The Service Desk you are trying to view does not exist"
                    ]
                },
                {
                    "data_path": "action_result.data.*.fields.customfield_10002.i18nErrorMessage.i18nKey",
                    "data_type": "string",
                    "example_values": [
                        "sd.agent.servicedesk.error.servicedesk.missing"
                    ]
                },
                {
                    "data_path": "action_result.data.*.fields.customfield_10400.errorMessage",
                    "data_type": "string",
                    "example_values": [
                        "The Service Desk you are trying to view does not exist"
                    ]
                },
                {
                    "data_path": "action_result.data.*.fields.customfield_10400.i18nErrorMessage.i18nKey",
                    "data_type": "string",
                    "example_values": [
                        "sd.agent.servicedesk.error.servicedesk.missing"
                    ]
                },
                {
                    "data_path": "action_result.data.*.fields.description",
                    "data_type": "string",
                    "example_values": [
                        "This is a sample testing description of the ticket"
                    ]
                },
                {
                    "data_path": "action_result.data.*.fields.duedate",
                    "data_type": "string",
                    "example_values": [
                        ""
                    ]
                },
                {
                    "data_path": "action_result.data.*.fields.environment",
                    "data_type": "string",
                    "example_values": [
                        "above ground"
                    ]
                },
                {
                    "data_path": "action_result.data.*.fields.fixVersions.*.archived",
                    "data_type": "boolean",
                    "example_values": [
                        true,
                        false
                    ]
                },
                {
                    "data_path": "action_result.data.*.fields.fixVersions.*.id",
                    "data_type": "string",
                    "example_values": [
                        "10000"
                    ]
                },
                {
                    "data_path": "action_result.data.*.fields.fixVersions.*.name",
                    "data_type": "string",
                    "example_values": [
                        "1.0"
                    ]
                },
                {
                    "data_path": "action_result.data.*.fields.fixVersions.*.released",
                    "data_type": "boolean",
                    "example_values": [
                        true,
                        false
                    ]
                },
                {
                    "data_path": "action_result.data.*.fields.fixVersions.*.self",
                    "data_type": "string",
                    "example_values": [
                        "http://10.1.99.111:8080/rest/api/2/version/10000"
                    ],
                    "contains": [
                        "url"
                    ]
                },
                {
                    "data_path": "action_result.data.*.fields.issuelinks.*.id",
                    "data_type": "string",
                    "example_values": [
                        "10615"
                    ]
                },
                {
                    "data_path": "action_result.data.*.fields.issuelinks.*.outwardIssue.fields.issuetype.avatarId",
                    "data_type": "numeric",
                    "example_values": [
                        10303
                    ]
                },
                {
                    "data_path": "action_result.data.*.fields.issuelinks.*.outwardIssue.fields.issuetype.description",
                    "data_type": "string",
                    "example_values": [
                        "This Issue Type is used to create Zephyr Test within Jira"
                    ]
                },
                {
                    "data_path": "action_result.data.*.fields.issuelinks.*.outwardIssue.fields.issuetype.iconUrl",
                    "data_type": "string",
                    "example_values": [
                        "http://10.1.99.111:8080/download/resources/com.thed.zephyr.je/images/icons/ico_zephyr_issuetype.png"
                    ],
                    "contains": [
                        "url"
                    ]
                },
                {
                    "data_path": "action_result.data.*.fields.issuelinks.*.outwardIssue.fields.issuetype.id",
                    "data_type": "string",
                    "example_values": [
                        "10400"
                    ]
                },
                {
                    "data_path": "action_result.data.*.fields.issuelinks.*.outwardIssue.fields.issuetype.name",
                    "data_type": "string",
                    "example_values": [
                        "Test"
                    ]
                },
                {
                    "data_path": "action_result.data.*.fields.issuelinks.*.outwardIssue.fields.issuetype.self",
                    "data_type": "string",
                    "example_values": [
                        "http://10.1.99.111:8080/rest/api/2/issuetype/10400"
                    ],
                    "contains": [
                        "url"
                    ]
                },
                {
                    "data_path": "action_result.data.*.fields.issuelinks.*.outwardIssue.fields.issuetype.subtask",
                    "data_type": "boolean",
                    "example_values": [
                        true,
                        false
                    ]
                },
                {
                    "data_path": "action_result.data.*.fields.issuelinks.*.outwardIssue.fields.priority.iconUrl",
                    "data_type": "string",
                    "example_values": [
                        "http://10.1.99.111:8080/images/icons/priorities/high.svg"
                    ],
                    "contains": [
                        "url"
                    ]
                },
                {
                    "data_path": "action_result.data.*.fields.issuelinks.*.outwardIssue.fields.priority.id",
                    "data_type": "string",
                    "example_values": [
                        "2"
                    ]
                },
                {
                    "data_path": "action_result.data.*.fields.issuelinks.*.outwardIssue.fields.priority.name",
                    "data_type": "string",
                    "example_values": [
                        "High"
                    ]
                },
                {
                    "data_path": "action_result.data.*.fields.issuelinks.*.outwardIssue.fields.priority.self",
                    "data_type": "string",
                    "example_values": [
                        "http://10.1.99.111:8080/rest/api/2/priority/2"
                    ],
                    "contains": [
                        "url"
                    ]
                },
                {
                    "data_path": "action_result.data.*.fields.issuelinks.*.outwardIssue.fields.status.description",
                    "data_type": "string",
                    "example_values": [
                        ""
                    ]
                },
                {
                    "data_path": "action_result.data.*.fields.issuelinks.*.outwardIssue.fields.status.iconUrl",
                    "data_type": "string",
                    "example_values": [
                        "http://10.1.99.111:8080/images/icons/statuses/open.png"
                    ],
                    "contains": [
                        "url"
                    ]
                },
                {
                    "data_path": "action_result.data.*.fields.issuelinks.*.outwardIssue.fields.status.id",
                    "data_type": "string",
                    "example_values": [
                        "10000"
                    ]
                },
                {
                    "data_path": "action_result.data.*.fields.issuelinks.*.outwardIssue.fields.status.name",
                    "data_type": "string",
                    "example_values": [
                        "To Do"
                    ]
                },
                {
                    "data_path": "action_result.data.*.fields.issuelinks.*.outwardIssue.fields.status.self",
                    "data_type": "string",
                    "example_values": [
                        "http://10.1.16.180:8080/rest/api/2/status/10000"
                    ],
                    "contains": [
                        "url"
                    ]
                },
                {
                    "data_path": "action_result.data.*.fields.issuelinks.*.outwardIssue.fields.status.statusCategory.colorName",
                    "data_type": "string",
                    "example_values": [
                        "blue-gray"
                    ]
                },
                {
                    "data_path": "action_result.data.*.fields.issuelinks.*.outwardIssue.fields.status.statusCategory.id",
                    "data_type": "numeric",
                    "example_values": [
                        2
                    ]
                },
                {
                    "data_path": "action_result.data.*.fields.issuelinks.*.outwardIssue.fields.status.statusCategory.key",
                    "data_type": "string",
                    "example_values": [
                        "new"
                    ]
                },
                {
                    "data_path": "action_result.data.*.fields.issuelinks.*.outwardIssue.fields.status.statusCategory.name",
                    "data_type": "string",
                    "example_values": [
                        "To Do"
                    ]
                },
                {
                    "data_path": "action_result.data.*.fields.issuelinks.*.outwardIssue.fields.status.statusCategory.self",
                    "data_type": "string",
                    "example_values": [
                        "http://10.1.99.111:8080/rest/api/2/statuscategory/2"
                    ],
                    "contains": [
                        "url"
                    ]
                },
                {
                    "data_path": "action_result.data.*.fields.issuelinks.*.outwardIssue.fields.summary",
                    "data_type": "string",
                    "example_values": [
                        "Mission Control Functionality"
                    ]
                },
                {
                    "data_path": "action_result.data.*.fields.issuelinks.*.outwardIssue.id",
                    "data_type": "string",
                    "example_values": [
                        "11849"
                    ]
                },
                {
                    "data_path": "action_result.data.*.fields.issuelinks.*.outwardIssue.key",
                    "data_type": "string",
                    "example_values": [
                        "ZEP-14"
                    ]
                },
                {
                    "data_path": "action_result.data.*.fields.issuelinks.*.outwardIssue.self",
                    "data_type": "string",
                    "example_values": [
                        "http://10.1.99.111:8080/rest/api/2/issue/11849"
                    ],
                    "contains": [
                        "url"
                    ]
                },
                {
                    "data_path": "action_result.data.*.fields.issuelinks.*.self",
                    "data_type": "string",
                    "example_values": [
                        "http://10.1.99.111:8080/rest/api/2/issueLink/10615"
                    ],
                    "contains": [
                        "url"
                    ]
                },
                {
                    "data_path": "action_result.data.*.fields.issuelinks.*.type.id",
                    "data_type": "string",
                    "example_values": [
                        "10000"
                    ]
                },
                {
                    "data_path": "action_result.data.*.fields.issuelinks.*.type.inward",
                    "data_type": "string",
                    "example_values": [
                        "is blocked by"
                    ]
                },
                {
                    "data_path": "action_result.data.*.fields.issuelinks.*.type.name",
                    "data_type": "string",
                    "example_values": [
                        "Blocks"
                    ]
                },
                {
                    "data_path": "action_result.data.*.fields.issuelinks.*.type.outward",
                    "data_type": "string",
                    "example_values": [
                        "blocks"
                    ]
                },
                {
                    "data_path": "action_result.data.*.fields.issuelinks.*.type.self",
                    "data_type": "string",
                    "example_values": [
                        "http://10.1.99.111:8080/rest/api/2/issueLinkType/10000"
                    ],
                    "contains": [
                        "url"
                    ]
                },
                {
                    "data_path": "action_result.data.*.fields.issuetype.avatarId",
                    "data_type": "numeric",
                    "example_values": [
                        10303
                    ]
                },
                {
                    "data_path": "action_result.data.*.fields.issuetype.description",
                    "data_type": "string",
                    "example_values": [
                        "A problem which impairs or prevents the functions of the product"
                    ]
                },
                {
                    "data_path": "action_result.data.*.fields.issuetype.iconUrl",
                    "data_type": "string",
                    "contains": [
                        "url"
                    ],
                    "example_values": [
                        "http://10.1.99.111:8080/secure/viewavatar?size=xsmall&avatarId=10303&avatarType=issuetype"
                    ]
                },
                {
                    "data_path": "action_result.data.*.fields.issuetype.id",
                    "data_type": "string",
                    "example_values": [
                        "1"
                    ]
                },
                {
                    "data_path": "action_result.data.*.fields.issuetype.name",
                    "data_type": "string",
                    "contains": [
                        "jira issue type"
                    ],
                    "example_values": [
                        "Defect"
                    ]
                },
                {
                    "data_path": "action_result.data.*.fields.issuetype.self",
                    "data_type": "string",
                    "contains": [
                        "url"
                    ],
                    "example_values": [
                        "http://10.1.99.111:8080/rest/api/2/issuetype/1"
                    ]
                },
                {
                    "data_path": "action_result.data.*.fields.issuetype.subtask",
                    "data_type": "boolean",
                    "example_values": [
                        false,
                        true
                    ]
                },
                {
                    "data_path": "action_result.data.*.fields.labels",
                    "data_type": "string",
                    "example_values": [
                        "test51"
                    ]
                },
                {
                    "data_path": "action_result.data.*.fields.lastViewed",
                    "data_type": "string",
                    "example_values": [
                        "2018-09-20T23:54:50.643-0700"
                    ]
                },
                {
                    "data_path": "action_result.data.*.fields.priority.iconUrl",
                    "data_type": "string",
                    "contains": [
                        "url"
                    ],
                    "example_values": [
                        "http://10.1.99.111:8080/images/icons/priorities/medium.svg"
                    ]
                },
                {
                    "data_path": "action_result.data.*.fields.priority.id",
                    "data_type": "string",
                    "example_values": [
                        "3"
                    ]
                },
                {
                    "data_path": "action_result.data.*.fields.priority.name",
                    "data_type": "string",
                    "example_values": [
                        "Medium"
                    ]
                },
                {
                    "data_path": "action_result.data.*.fields.priority.self",
                    "data_type": "string",
                    "contains": [
                        "url"
                    ],
                    "example_values": [
                        "http://10.1.99.111:8080/rest/api/2/priority/3"
                    ]
                },
                {
                    "data_path": "action_result.data.*.fields.progress.progress",
                    "data_type": "numeric",
                    "example_values": [
                        0
                    ]
                },
                {
                    "data_path": "action_result.data.*.fields.progress.total",
                    "data_type": "numeric",
                    "example_values": [
                        0
                    ]
                },
                {
                    "data_path": "action_result.data.*.fields.project.avatarUrls.16x16",
                    "data_type": "string",
                    "contains": [
                        "url"
                    ],
                    "example_values": [
                        "http://10.1.99.111:8080/secure/projectavatar?size=xsmall&avatarId=10403"
                    ]
                },
                {
                    "data_path": "action_result.data.*.fields.project.avatarUrls.24x24",
                    "data_type": "string",
                    "contains": [
                        "url"
                    ],
                    "example_values": [
                        "http://10.1.99.111:8080/secure/projectavatar?size=small&avatarId=10403"
                    ]
                },
                {
                    "data_path": "action_result.data.*.fields.project.avatarUrls.32x32",
                    "data_type": "string",
                    "contains": [
                        "url"
                    ],
                    "example_values": [
                        "http://10.1.99.111:8080/secure/projectavatar?size=medium&avatarId=10403"
                    ]
                },
                {
                    "data_path": "action_result.data.*.fields.project.avatarUrls.48x48",
                    "data_type": "string",
                    "contains": [
                        "url"
                    ],
                    "example_values": [
                        "http://10.1.99.111:8080/secure/projectavatar?avatarId=10403"
                    ]
                },
                {
                    "data_path": "action_result.data.*.fields.project.id",
                    "data_type": "string",
                    "example_values": [
                        "10100"
                    ]
                },
                {
                    "data_path": "action_result.data.*.fields.project.key",
                    "data_type": "string",
                    "example_values": [
                        "MAN"
                    ]
                },
                {
                    "data_path": "action_result.data.*.fields.project.name",
                    "data_type": "string",
                    "example_values": [
                        "TestProject"
                    ]
                },
                {
                    "data_path": "action_result.data.*.fields.project.projectCategory.description",
                    "data_type": "string",
                    "example_values": [
                        "test"
                    ]
                },
                {
                    "data_path": "action_result.data.*.fields.project.projectCategory.id",
                    "data_type": "string",
                    "example_values": [
                        "10000"
                    ]
                },
                {
                    "data_path": "action_result.data.*.fields.project.projectCategory.name",
                    "data_type": "string",
                    "example_values": [
                        "QA-Team"
                    ]
                },
                {
                    "data_path": "action_result.data.*.fields.project.projectCategory.self",
                    "data_type": "string",
                    "example_values": [
                        "https://testlab.atlassian.net/rest/api/2/projectCategory/10000"
                    ]
                },
                {
                    "data_path": "action_result.data.*.fields.project.projectTypeKey",
                    "data_type": "string",
                    "example_values": [
                        "software"
                    ]
                },
                {
                    "data_path": "action_result.data.*.fields.project.self",
                    "data_type": "string",
                    "contains": [
                        "url"
                    ],
                    "example_values": [
                        "http://10.1.99.111:8080/rest/api/2/project/10100"
                    ]
                },
                {
                    "data_path": "action_result.data.*.fields.project.simplified",
                    "data_type": "boolean",
                    "example_values": [
                        false
                    ]
                },
                {
                    "data_path": "action_result.data.*.fields.reporter.accountType",
                    "data_type": "string",
                    "example_values": [
                        "atlassian"
                    ]
                },
                {
                    "data_path": "action_result.data.*.fields.reporter.active",
                    "data_type": "boolean",
                    "example_values": [
                        false,
                        true
                    ]
                },
                {
                    "data_path": "action_result.data.*.fields.reporter.avatarUrls.16x16",
                    "data_type": "string",
                    "contains": [
                        "url"
                    ],
                    "example_values": [
                        "http://10.1.99.111:8080/secure/useravatar?size=xsmall&ownerId=admin&avatarId=10500"
                    ]
                },
                {
                    "data_path": "action_result.data.*.fields.reporter.avatarUrls.24x24",
                    "data_type": "string",
                    "contains": [
                        "url"
                    ],
                    "example_values": [
                        "http://10.1.99.111:8080/secure/useravatar?size=small&ownerId=admin&avatarId=10500"
                    ]
                },
                {
                    "data_path": "action_result.data.*.fields.reporter.avatarUrls.32x32",
                    "data_type": "string",
                    "contains": [
                        "url"
                    ],
                    "example_values": [
                        "http://10.1.99.111:8080/secure/useravatar?size=medium&ownerId=admin&avatarId=10500"
                    ]
                },
                {
                    "data_path": "action_result.data.*.fields.reporter.avatarUrls.48x48",
                    "data_type": "string",
                    "contains": [
                        "url"
                    ],
                    "example_values": [
                        "http://10.1.99.111:8080/secure/useravatar?ownerId=admin&avatarId=10500"
                    ]
                },
                {
                    "data_path": "action_result.data.*.fields.reporter.displayName",
                    "data_type": "string",
                    "example_values": [
                        "Test Admin"
                    ]
                },
                {
                    "data_path": "action_result.data.*.fields.reporter.emailAddress",
                    "data_type": "string",
                    "example_values": [
                        "notifications@splunk.us"
                    ],
                    "contains": [
                        "email"
                    ]
                },
                {
                    "data_path": "action_result.data.*.fields.reporter.key",
                    "data_type": "string",
                    "example_values": [
                        "admin"
                    ]
                },
                {
                    "data_path": "action_result.data.*.fields.reporter.name",
                    "data_type": "string",
                    "example_values": [
                        "admin"
                    ]
                },
                {
                    "data_path": "action_result.data.*.fields.reporter.self",
                    "data_type": "string",
                    "contains": [
                        "url"
                    ],
                    "example_values": [
                        "http://10.1.99.111:8080/rest/api/2/user?username=admin"
                    ]
                },
                {
                    "data_path": "action_result.data.*.fields.reporter.timeZone",
                    "data_type": "string",
                    "example_values": [
                        "UTC"
                    ]
                },
                {
                    "data_path": "action_result.data.*.fields.resolution",
                    "data_type": "string"
                },
                {
                    "data_path": "action_result.data.*.fields.resolution.description",
                    "data_type": "string",
                    "example_values": [
                        "Work has been completed on this issue"
                    ]
                },
                {
                    "data_path": "action_result.data.*.fields.resolution.id",
                    "data_type": "string",
                    "example_values": [
                        "10000"
                    ]
                },
                {
                    "data_path": "action_result.data.*.fields.resolution.name",
                    "data_type": "string",
                    "example_values": [
                        "Done"
                    ]
                },
                {
                    "data_path": "action_result.data.*.fields.resolution.self",
                    "data_type": "string",
                    "example_values": [
                        "http://10.1.99.111:8080/rest/api/2/resolution/10000"
                    ],
                    "contains": [
                        "url"
                    ]
                },
                {
                    "data_path": "action_result.data.*.fields.resolutiondate",
                    "data_type": "string",
                    "example_values": [
                        "2018-09-20T19:02:38.646-0700"
                    ]
                },
                {
                    "data_path": "action_result.data.*.fields.security",
                    "data_type": "string",
                    "example_values": [
                        ""
                    ]
                },
                {
                    "data_path": "action_result.data.*.fields.status.description",
                    "data_type": "string",
                    "example_values": [
                        "This is sample testing description"
                    ]
                },
                {
                    "data_path": "action_result.data.*.fields.status.iconUrl",
                    "data_type": "string",
                    "contains": [
                        "url"
                    ],
                    "example_values": [
                        "http://10.1.99.111:8080/images/icons/statuses/closed.png"
                    ]
                },
                {
                    "data_path": "action_result.data.*.fields.status.id",
                    "data_type": "string",
                    "example_values": [
                        "10001"
                    ]
                },
                {
                    "data_path": "action_result.data.*.fields.status.name",
                    "data_type": "string",
                    "example_values": [
                        "Done"
                    ]
                },
                {
                    "data_path": "action_result.data.*.fields.status.self",
                    "data_type": "string",
                    "contains": [
                        "url"
                    ],
                    "example_values": [
                        "http://10.1.99.111:8080/rest/api/2/status/10001"
                    ]
                },
                {
                    "data_path": "action_result.data.*.fields.status.statusCategory.colorName",
                    "data_type": "string",
                    "example_values": [
                        "green"
                    ]
                },
                {
                    "data_path": "action_result.data.*.fields.status.statusCategory.id",
                    "data_type": "numeric",
                    "example_values": [
                        3
                    ]
                },
                {
                    "data_path": "action_result.data.*.fields.status.statusCategory.key",
                    "data_type": "string",
                    "example_values": [
                        "done"
                    ]
                },
                {
                    "data_path": "action_result.data.*.fields.status.statusCategory.name",
                    "data_type": "string",
                    "example_values": [
                        "Done"
                    ]
                },
                {
                    "data_path": "action_result.data.*.fields.status.statusCategory.self",
                    "data_type": "string",
                    "contains": [
                        "url"
                    ],
                    "example_values": [
                        "http://10.1.99.111:8080/rest/api/2/statuscategory/3"
                    ]
                },
                {
                    "data_path": "action_result.data.*.fields.statuscategorychangedate",
                    "data_type": "string",
                    "example_values": [
                        "2019-07-22T22:43:07.771-0700"
                    ]
                },
                {
                    "data_path": "action_result.data.*.fields.summary",
                    "data_type": "string",
                    "example_values": [
                        "Sample summary"
                    ]
                },
                {
                    "data_path": "action_result.data.*.fields.timeestimate",
                    "data_type": "string",
                    "example_values": [
                        ""
                    ]
                },
                {
                    "data_path": "action_result.data.*.fields.timeoriginalestimate",
                    "data_type": "string",
                    "example_values": [
                        ""
                    ]
                },
                {
                    "data_path": "action_result.data.*.fields.timespent",
                    "data_type": "string",
                    "example_values": [
                        ""
                    ]
                },
                {
                    "data_path": "action_result.data.*.fields.updated",
                    "data_type": "string",
                    "example_values": [
                        "2018-09-25T06:49:43.523-0700"
                    ]
                },
                {
                    "data_path": "action_result.data.*.fields.versions.*.archived",
                    "data_type": "boolean",
                    "example_values": [
                        true,
                        false
                    ]
                },
                {
                    "data_path": "action_result.data.*.fields.versions.*.id",
                    "data_type": "string",
                    "example_values": [
                        "10000"
                    ]
                },
                {
                    "data_path": "action_result.data.*.fields.versions.*.name",
                    "data_type": "string",
                    "example_values": [
                        "1.0"
                    ]
                },
                {
                    "data_path": "action_result.data.*.fields.versions.*.released",
                    "data_type": "boolean",
                    "example_values": [
                        true,
                        false
                    ]
                },
                {
                    "data_path": "action_result.data.*.fields.versions.*.self",
                    "data_type": "string",
                    "example_values": [
                        "http://10.1.99.111:8080/rest/api/2/version/10000"
                    ],
                    "contains": [
                        "url"
                    ]
                },
                {
                    "data_path": "action_result.data.*.fields.votes.hasVoted",
                    "data_type": "boolean",
                    "example_values": [
                        false,
                        true
                    ]
                },
                {
                    "data_path": "action_result.data.*.fields.votes.self",
                    "data_type": "string",
                    "contains": [
                        "url"
                    ],
                    "example_values": [
                        "http://10.1.99.111:8080/rest/api/2/issue/MAN-1/votes"
                    ]
                },
                {
                    "data_path": "action_result.data.*.fields.votes.votes",
                    "data_type": "numeric",
                    "example_values": [
                        0
                    ]
                },
                {
                    "data_path": "action_result.data.*.fields.watches.isWatching",
                    "data_type": "boolean",
                    "example_values": [
                        false,
                        true
                    ]
                },
                {
                    "data_path": "action_result.data.*.fields.watches.self",
                    "data_type": "string",
                    "contains": [
                        "url"
                    ],
                    "example_values": [
                        "http://10.1.99.111:8080/rest/api/2/issue/MAN-1/watchers"
                    ]
                },
                {
                    "data_path": "action_result.data.*.fields.watches.watchCount",
                    "data_type": "numeric",
                    "example_values": [
                        1
                    ]
                },
                {
                    "data_path": "action_result.data.*.fields.worklog.maxResults",
                    "data_type": "numeric",
                    "example_values": [
                        20
                    ]
                },
                {
                    "data_path": "action_result.data.*.fields.worklog.startAt",
                    "data_type": "numeric",
                    "example_values": [
                        0
                    ]
                },
                {
                    "data_path": "action_result.data.*.fields.worklog.total",
                    "data_type": "numeric",
                    "example_values": [
                        0
                    ]
                },
                {
                    "data_path": "action_result.data.*.fields.workratio",
                    "data_type": "numeric",
                    "example_values": [
                        -1
                    ]
                },
                {
                    "data_path": "action_result.data.*.id",
                    "data_type": "string",
                    "example_values": [
                        "10246"
                    ]
                },
                {
                    "data_path": "action_result.data.*.issue_type",
                    "data_type": "string",
                    "contains": [
                        "jira issue type"
                    ],
                    "example_values": [
                        "Defect"
                    ]
                },
                {
                    "data_path": "action_result.data.*.name",
                    "data_type": "string",
                    "contains": [
                        "jira ticket key"
                    ],
                    "example_values": [
                        "MAN-1"
                    ]
                },
                {
                    "data_path": "action_result.data.*.priority",
                    "data_type": "string",
                    "example_values": [
                        "Medium"
                    ]
                },
                {
                    "data_path": "action_result.data.*.project_key",
                    "data_type": "string",
                    "example_values": [
                        "MAN",
                        "TES"
                    ]
                },
                {
                    "data_path": "action_result.data.*.reporter",
                    "data_type": "string",
                    "example_values": [
                        "Test Admin"
                    ]
                },
                {
                    "data_path": "action_result.data.*.resolution",
                    "data_type": "string",
                    "example_values": [
                        "Done"
                    ]
                },
                {
                    "data_path": "action_result.data.*.status",
                    "data_type": "string",
                    "example_values": [
                        "Done"
                    ]
                },
                {
                    "data_path": "action_result.data.*.summary",
                    "data_type": "string",
                    "example_values": [
                        "Sample summary"
                    ]
                },
                {
                    "data_path": "action_result.summary",
                    "data_type": "string"
                },
                {
                    "data_path": "action_result.message",
                    "data_type": "string",
                    "example_values": [
                        "Successfully updated ticket"
                    ]
                },
                {
                    "data_path": "summary.total_objects",
                    "data_type": "numeric",
                    "example_values": [
                        1
                    ]
                },
                {
                    "data_path": "summary.total_objects_successful",
                    "data_type": "numeric",
                    "example_values": [
                        1
                    ]
                }
            ],
            "versions": "EQ(*)"
        },
        {
            "action": "add comment",
            "description": "Add a comment to the ticket (issue)",
            "type": "generic",
            "identifier": "add_comment",
            "read_only": false,
            "parameters": {
                "id": {
                    "description": "Issue ID",
                    "data_type": "string",
                    "required": true,
                    "order": 0,
                    "contains": [
                        "jira ticket key"
                    ],
                    "primary": true
                },
                "comment": {
                    "description": "Comment to add",
                    "data_type": "string",
                    "order": 1,
                    "required": true
                }
            },
            "render": {
                "width": 12,
                "title": "Add Comment",
                "type": "table",
                "height": 5
            },
            "output": [
                {
                    "data_path": "action_result.status",
                    "data_type": "string",
                    "example_values": [
                        "success",
                        "failed"
                    ],
                    "column_name": "Status",
                    "column_order": 2
                },
                {
                    "data_path": "action_result.parameter.comment",
                    "data_type": "string",
                    "example_values": [
                        "test comment"
                    ],
                    "column_name": "Comment",
                    "column_order": 1
                },
                {
                    "data_path": "action_result.parameter.id",
                    "data_type": "string",
                    "contains": [
                        "jira ticket key"
                    ],
                    "example_values": [
                        "MAN-1"
                    ],
                    "column_name": "Key",
                    "column_order": 0
                },
                {
                    "data_path": "action_result.data",
                    "data_type": "string"
                },
                {
                    "data_path": "action_result.summary",
                    "data_type": "string"
                },
                {
                    "data_path": "action_result.message",
                    "data_type": "string",
                    "example_values": [
                        "Successfully added comment"
                    ]
                },
                {
                    "data_path": "summary.total_objects",
                    "data_type": "numeric",
                    "example_values": [
                        1
                    ]
                },
                {
                    "data_path": "summary.total_objects_successful",
                    "data_type": "numeric",
                    "example_values": [
                        1
                    ]
                }
            ],
            "versions": "EQ(*)"
        },
        {
            "action": "delete ticket",
            "description": "Delete ticket (issue)",
            "type": "generic",
            "identifier": "delete_ticket",
            "read_only": false,
            "parameters": {
                "id": {
                    "description": "Issue ID",
                    "data_type": "string",
                    "order": 0,
                    "contains": [
                        "jira ticket key"
                    ],
                    "primary": true,
                    "required": true
                }
            },
            "render": {
                "width": 12,
                "title": "Delete Ticket",
                "type": "table",
                "height": 5
            },
            "output": [
                {
                    "data_path": "action_result.status",
                    "data_type": "string",
                    "example_values": [
                        "success",
                        "failed"
                    ],
                    "column_name": "Status",
                    "column_order": 1
                },
                {
                    "data_path": "action_result.parameter.id",
                    "data_type": "string",
                    "contains": [
                        "jira ticket key"
                    ],
                    "example_values": [
                        "MAN-240"
                    ],
                    "column_name": "Key",
                    "column_order": 0
                },
                {
                    "data_path": "action_result.data",
                    "data_type": "string"
                },
                {
                    "data_path": "action_result.summary",
                    "data_type": "string"
                },
                {
                    "data_path": "action_result.message",
                    "data_type": "string",
                    "example_values": [
                        "Successfully deleted ticket"
                    ]
                },
                {
                    "data_path": "summary.total_objects",
                    "data_type": "numeric",
                    "example_values": [
                        1
                    ]
                },
                {
                    "data_path": "summary.total_objects_successful",
                    "data_type": "numeric",
                    "example_values": [
                        1
                    ]
                }
            ],
            "versions": "EQ(*)"
        },
        {
            "action": "list projects",
            "description": "List all projects",
            "type": "investigate",
            "identifier": "list_projects",
            "read_only": true,
            "parameters": {},
            "render": {
                "width": 12,
                "title": "Project List",
                "type": "table",
                "height": 5
            },
            "output": [
                {
                    "data_path": "action_result.status",
                    "data_type": "string",
                    "example_values": [
                        "success",
                        "failed"
                    ]
                },
                {
                    "data_path": "action_result.data.*.id",
                    "data_type": "string",
                    "column_name": "Project ID",
                    "column_order": 2,
                    "example_values": [
                        "10207"
                    ]
                },
                {
                    "data_path": "action_result.data.*.name",
                    "data_type": "string",
                    "column_name": "Project Name",
                    "column_order": 1,
                    "example_values": [
                        "Access Uplift Alerts"
                    ]
                },
                {
                    "data_path": "action_result.data.*.project_key",
                    "data_type": "string",
                    "contains": [
                        "jira project key"
                    ],
                    "column_name": "Project Key",
                    "column_order": 0,
                    "example_values": [
                        "AUA"
                    ]
                },
                {
                    "data_path": "action_result.summary.total_projects",
                    "data_type": "numeric",
                    "example_values": [
                        16
                    ]
                },
                {
                    "data_path": "action_result.message",
                    "data_type": "string",
                    "example_values": [
                        "Total projects: 16"
                    ]
                },
                {
                    "data_path": "summary.total_objects",
                    "data_type": "numeric",
                    "example_values": [
                        1
                    ]
                },
                {
                    "data_path": "summary.total_objects_successful",
                    "data_type": "numeric",
                    "example_values": [
                        1
                    ]
                }
            ],
            "versions": "EQ(*)"
        },
        {
            "action": "list tickets",
            "description": "Get a list of tickets (issues) in the project",
            "type": "investigate",
            "identifier": "list_tickets",
            "read_only": true,
            "verbose": "The default value for the parameter <b>'start_index'</b> is <b>0</b> and for <b>'max_results'</b> is <b>1000</b>. The maximum number of tickets as specified by the parameter <b>'max_results'</b> will be fetched starting from the index specified by the parameter <b>'start_index'</b>.",
            "parameters": {
                "project_key": {
                    "data_type": "string",
                    "order": 0,
                    "description": "Project key to list the tickets (issues) of",
                    "contains": [
                        "jira project key"
                    ],
                    "required": true,
                    "primary": true
                },
                "query": {
                    "description": "Additional parameters to query for in JQL",
                    "data_type": "string",
                    "order": 1
                },
                "start_index": {
                    "description": "Start index of the list",
                    "data_type": "numeric",
                    "order": 2,
                    "default": 0
                },
                "max_results": {
                    "description": "Maximum number of issues to return",
                    "data_type": "numeric",
                    "order": 3,
                    "default": 1000
                }
            },
            "render": {
                "type": "custom",
                "view": "jira_view.display_view"
            },
            "output": [
                {
                    "data_path": "action_result.status",
                    "data_type": "string",
                    "example_values": [
                        "success",
                        "failed"
                    ]
                },
                {
                    "data_path": "action_result.parameter.max_results",
                    "data_type": "numeric",
                    "example_values": [
                        50
                    ]
                },
                {
                    "data_path": "action_result.parameter.project_key",
                    "data_type": "string",
                    "contains": [
                        "jira project key"
                    ],
                    "example_values": [
                        "PRJ"
                    ]
                },
                {
                    "data_path": "action_result.parameter.query",
                    "data_type": "string"
                },
                {
                    "data_path": "action_result.parameter.start_index",
                    "data_type": "numeric"
                },
                {
                    "data_path": "action_result.data.*.description",
                    "data_type": "string",
                    "column_name": "Description",
                    "column_order": 1,
                    "example_values": [
                        "This is a sample testing description"
                    ],
                    "contains": [
                        "url"
                    ]
                },
                {
                    "data_path": "action_result.data.*.fields.Custom Checkbox Field Three",
                    "data_type": "string"
                },
                {
                    "data_path": "action_result.data.*.fields.Custom Label Field Two",
                    "data_type": "string"
                },
                {
                    "data_path": "action_result.data.*.fields.Custom Text Field One",
                    "data_type": "string"
                },
                {
                    "data_path": "action_result.data.*.fields.CustomerSanText",
                    "data_type": "string",
                    "example_values": [
                        ""
                    ]
                },
                {
                    "data_path": "action_result.data.*.fields.Splunk Test",
                    "data_type": "string",
                    "example_values": [
                        ""
                    ]
                },
                {
                    "data_path": "action_result.data.*.fields.aggregateprogress.progress",
                    "data_type": "numeric",
                    "example_values": [
                        0
                    ]
                },
                {
                    "data_path": "action_result.data.*.fields.aggregateprogress.total",
                    "data_type": "numeric",
                    "example_values": [
                        0
                    ]
                },
                {
                    "data_path": "action_result.data.*.fields.aggregatetimeestimate",
                    "data_type": "string"
                },
                {
                    "data_path": "action_result.data.*.fields.aggregatetimeoriginalestimate",
                    "data_type": "string"
                },
                {
                    "data_path": "action_result.data.*.fields.aggregatetimespent",
                    "data_type": "string"
                },
                {
                    "data_path": "action_result.data.*.fields.assignee",
                    "data_type": "string"
                },
                {
                    "data_path": "action_result.data.*.fields.assignee.accountId",
                    "data_type": "string",
                    "example_values": [
                        "5d2ef6ab52a8370c567f27bb"
                    ]
                },
                {
                    "data_path": "action_result.data.*.fields.assignee.accountType",
                    "data_type": "string",
                    "example_values": [
                        "atlassian"
                    ]
                },
                {
                    "data_path": "action_result.data.*.fields.assignee.active",
                    "data_type": "boolean",
                    "example_values": [
                        false,
                        true
                    ]
                },
                {
                    "data_path": "action_result.data.*.fields.assignee.avatarUrls.16x16",
                    "data_type": "string",
                    "contains": [
                        "url"
                    ],
                    "example_values": [
                        "http://10.1.99.111:8080/secure/useravatar?size=xsmall&ownerId=admin&avatarId=10500"
                    ]
                },
                {
                    "data_path": "action_result.data.*.fields.assignee.avatarUrls.24x24",
                    "data_type": "string",
                    "contains": [
                        "url"
                    ],
                    "example_values": [
                        "http://10.1.99.111:8080/secure/useravatar?size=small&ownerId=admin&avatarId=10500"
                    ]
                },
                {
                    "data_path": "action_result.data.*.fields.assignee.avatarUrls.32x32",
                    "data_type": "string",
                    "contains": [
                        "url"
                    ],
                    "example_values": [
                        "http://10.1.99.111:8080/secure/useravatar?size=medium&ownerId=admin&avatarId=10500"
                    ]
                },
                {
                    "data_path": "action_result.data.*.fields.assignee.avatarUrls.48x48",
                    "data_type": "string",
                    "contains": [
                        "url"
                    ],
                    "example_values": [
                        "http://10.1.99.111:8080/secure/useravatar?ownerId=admin&avatarId=10500"
                    ]
                },
                {
                    "data_path": "action_result.data.*.fields.assignee.displayName",
                    "data_type": "string",
                    "example_values": [
                        "Test Admin"
                    ]
                },
                {
                    "data_path": "action_result.data.*.fields.assignee.emailAddress",
                    "data_type": "string",
                    "example_values": [
                        "notifications@splunk.us"
                    ],
                    "contains": [
                        "email"
                    ]
                },
                {
                    "data_path": "action_result.data.*.fields.assignee.key",
                    "data_type": "string",
                    "example_values": [
                        "admin"
                    ]
                },
                {
                    "data_path": "action_result.data.*.fields.assignee.name",
                    "data_type": "string",
                    "example_values": [
                        "admin"
                    ]
                },
                {
                    "data_path": "action_result.data.*.fields.assignee.self",
                    "data_type": "string",
                    "contains": [
                        "url"
                    ],
                    "example_values": [
                        "http://10.1.99.111:8080/rest/api/2/user?username=admin"
                    ]
                },
                {
                    "data_path": "action_result.data.*.fields.assignee.timeZone",
                    "data_type": "string",
                    "example_values": [
                        "UTC"
                    ]
                },
                {
                    "data_path": "action_result.data.*.fields.attachment.*.author.accountId",
                    "data_type": "string",
                    "example_values": [
                        "557058:c4593bd2-4853-4a5e-a9ed-278ca5f17dce"
                    ]
                },
                {
                    "data_path": "action_result.data.*.fields.attachment.*.author.accountType",
                    "data_type": "string",
                    "example_values": [
                        "atlassian"
                    ]
                },
                {
                    "data_path": "action_result.data.*.fields.comment.comments.*.visibility.type",
                    "data_type": "string",
                    "example_values": [
                        "group",
                        "role"
                    ]
                },
                {
                    "data_path": "action_result.data.*.fields.comment.comments.*.visibility.value",
                    "data_type": "string",
                    "example_values": [
                        "jira-software-users",
                        "Users"
                    ]
                },
                {
                    "data_path": "action_result.data.*.fields.comment.maxResults",
                    "data_type": "numeric"
                },
                {
                    "data_path": "action_result.data.*.fields.comment.startAt",
                    "data_type": "numeric"
                },
                {
                    "data_path": "action_result.data.*.fields.comment.total",
                    "data_type": "numeric"
                },
                {
                    "data_path": "action_result.data.*.fields.created",
                    "data_type": "string",
                    "example_values": [
                        "2018-09-23T19:40:35.000-0700"
                    ]
                },
                {
                    "data_path": "action_result.data.*.fields.creator.accountId",
                    "data_type": "string",
                    "example_values": [
                        "557058:c4593bd2-4853-4a5e-a9ed-278ca5f17dce"
                    ]
                },
                {
                    "data_path": "action_result.data.*.fields.creator.accountType",
                    "data_type": "string",
                    "example_values": [
                        "atlassian"
                    ]
                },
                {
                    "data_path": "action_result.data.*.fields.creator.active",
                    "data_type": "boolean",
                    "example_values": [
                        false,
                        true
                    ]
                },
                {
                    "data_path": "action_result.data.*.fields.creator.avatarUrls.16x16",
                    "data_type": "string",
                    "contains": [
                        "url"
                    ],
                    "example_values": [
                        "http://10.1.99.111:8080/secure/useravatar?size=xsmall&ownerId=admin&avatarId=10500"
                    ]
                },
                {
                    "data_path": "action_result.data.*.fields.creator.avatarUrls.24x24",
                    "data_type": "string",
                    "contains": [
                        "url"
                    ],
                    "example_values": [
                        "http://10.1.99.111:8080/secure/useravatar?size=small&ownerId=admin&avatarId=10500"
                    ]
                },
                {
                    "data_path": "action_result.data.*.fields.creator.avatarUrls.32x32",
                    "data_type": "string",
                    "contains": [
                        "url"
                    ],
                    "example_values": [
                        "http://10.1.99.111:8080/secure/useravatar?size=medium&ownerId=admin&avatarId=10500"
                    ]
                },
                {
                    "data_path": "action_result.data.*.fields.creator.avatarUrls.48x48",
                    "data_type": "string",
                    "contains": [
                        "url"
                    ],
                    "example_values": [
                        "http://10.1.99.111:8080/secure/useravatar?ownerId=admin&avatarId=10500"
                    ]
                },
                {
                    "data_path": "action_result.data.*.fields.creator.displayName",
                    "data_type": "string",
                    "example_values": [
                        "Test Admin"
                    ]
                },
                {
                    "data_path": "action_result.data.*.fields.creator.emailAddress",
                    "data_type": "string",
                    "example_values": [
                        "notifications@splunk.us"
                    ],
                    "contains": [
                        "email"
                    ]
                },
                {
                    "data_path": "action_result.data.*.fields.creator.key",
                    "data_type": "string",
                    "example_values": [
                        "admin"
                    ]
                },
                {
                    "data_path": "action_result.data.*.fields.creator.name",
                    "data_type": "string",
                    "example_values": [
                        "admin"
                    ]
                },
                {
                    "data_path": "action_result.data.*.fields.creator.self",
                    "data_type": "string",
                    "contains": [
                        "url"
                    ],
                    "example_values": [
                        "http://10.1.99.111:8080/rest/api/2/user?username=admin"
                    ]
                },
                {
                    "data_path": "action_result.data.*.fields.creator.timeZone",
                    "data_type": "string",
                    "example_values": [
                        "UTC"
                    ]
                },
                {
                    "data_path": "action_result.data.*.fields.customfield_10000.errorMessage",
                    "data_type": "string",
                    "example_values": [
                        "The Service Desk you are trying to view does not exist"
                    ]
                },
                {
                    "data_path": "action_result.data.*.fields.customfield_10000.i18nErrorMessage.i18nKey",
                    "data_type": "string",
                    "example_values": [
                        "sd.agent.servicedesk.error.servicedesk.missing"
                    ]
                },
                {
                    "data_path": "action_result.data.*.fields.customfield_10002.errorMessage",
                    "data_type": "string",
                    "example_values": [
                        "The Service Desk you are trying to view does not exist"
                    ]
                },
                {
                    "data_path": "action_result.data.*.fields.customfield_10002.i18nErrorMessage.i18nKey",
                    "data_type": "string",
                    "example_values": [
                        "sd.agent.servicedesk.error.servicedesk.missing"
                    ]
                },
                {
                    "data_path": "action_result.data.*.fields.customfield_10400.errorMessage",
                    "data_type": "string",
                    "example_values": [
                        "The Service Desk you are trying to view does not exist"
                    ]
                },
                {
                    "data_path": "action_result.data.*.fields.customfield_10400.i18nErrorMessage.i18nKey",
                    "data_type": "string",
                    "example_values": [
                        "sd.agent.servicedesk.error.servicedesk.missing"
                    ]
                },
                {
                    "data_path": "action_result.data.*.fields.customfield_10704.id",
                    "data_type": "string",
                    "example_values": [
                        "10604"
                    ]
                },
                {
                    "data_path": "action_result.data.*.fields.customfield_10704.self",
                    "data_type": "string",
                    "example_values": [
                        "http://10.1.99.111:8080/rest/api/2/customFieldOption/10604"
                    ],
                    "contains": [
                        "url"
                    ]
                },
                {
                    "data_path": "action_result.data.*.fields.customfield_10704.value",
                    "data_type": "string",
                    "example_values": [
                        "prod"
                    ]
                },
                {
                    "data_path": "action_result.data.*.fields.description",
                    "data_type": "string",
                    "example_values": [
                        "This is sample testing description"
                    ],
                    "contains": [
                        "url"
                    ]
                },
                {
                    "data_path": "action_result.data.*.fields.duedate",
                    "data_type": "string"
                },
                {
                    "data_path": "action_result.data.*.fields.environment",
                    "data_type": "string"
                },
                {
                    "data_path": "action_result.data.*.fields.issuelinks.*.id",
                    "data_type": "string",
                    "example_values": [
                        "10615"
                    ]
                },
                {
                    "data_path": "action_result.data.*.fields.issuelinks.*.outwardIssue.fields.issuetype.avatarId",
                    "data_type": "numeric",
                    "example_values": [
                        10303
                    ]
                },
                {
                    "data_path": "action_result.data.*.fields.issuelinks.*.outwardIssue.fields.issuetype.description",
                    "data_type": "string",
                    "example_values": [
                        "This Issue Type is used to create Zephyr Test within Jira"
                    ]
                },
                {
                    "data_path": "action_result.data.*.fields.issuelinks.*.outwardIssue.fields.issuetype.iconUrl",
                    "data_type": "string",
                    "example_values": [
                        "http://10.1.99.111:8080/download/resources/com.thed.zephyr.je/images/icons/ico_zephyr_issuetype.png"
                    ],
                    "contains": [
                        "url"
                    ]
                },
                {
                    "data_path": "action_result.data.*.fields.issuelinks.*.outwardIssue.fields.issuetype.id",
                    "data_type": "string",
                    "example_values": [
                        "10400"
                    ]
                },
                {
                    "data_path": "action_result.data.*.fields.issuelinks.*.outwardIssue.fields.issuetype.name",
                    "data_type": "string",
                    "example_values": [
                        "Test"
                    ]
                },
                {
                    "data_path": "action_result.data.*.fields.issuelinks.*.outwardIssue.fields.issuetype.self",
                    "data_type": "string",
                    "example_values": [
                        "http://10.1.99.111:8080/rest/api/2/issuetype/10400"
                    ],
                    "contains": [
                        "url"
                    ]
                },
                {
                    "data_path": "action_result.data.*.fields.issuelinks.*.outwardIssue.fields.issuetype.subtask",
                    "data_type": "boolean",
                    "example_values": [
                        true,
                        false
                    ]
                },
                {
                    "data_path": "action_result.data.*.fields.issuelinks.*.outwardIssue.fields.priority.iconUrl",
                    "data_type": "string",
                    "example_values": [
                        "http://10.1.99.111:8080/images/icons/priorities/high.svg"
                    ],
                    "contains": [
                        "url"
                    ]
                },
                {
                    "data_path": "action_result.data.*.fields.issuelinks.*.outwardIssue.fields.priority.id",
                    "data_type": "string",
                    "example_values": [
                        "2"
                    ]
                },
                {
                    "data_path": "action_result.data.*.fields.issuelinks.*.outwardIssue.fields.priority.name",
                    "data_type": "string",
                    "example_values": [
                        "High"
                    ]
                },
                {
                    "data_path": "action_result.data.*.fields.issuelinks.*.outwardIssue.fields.priority.self",
                    "data_type": "string",
                    "example_values": [
                        "http://10.1.99.111:8080/rest/api/2/priority/2"
                    ],
                    "contains": [
                        "url"
                    ]
                },
                {
                    "data_path": "action_result.data.*.fields.issuelinks.*.outwardIssue.fields.status.description",
                    "data_type": "string",
                    "example_values": [
                        ""
                    ]
                },
                {
                    "data_path": "action_result.data.*.fields.issuelinks.*.outwardIssue.fields.status.iconUrl",
                    "data_type": "string",
                    "example_values": [
                        "http://10.1.99.111:8080/images/icons/statuses/open.png"
                    ],
                    "contains": [
                        "url"
                    ]
                },
                {
                    "data_path": "action_result.data.*.fields.issuelinks.*.outwardIssue.fields.status.id",
                    "data_type": "string",
                    "example_values": [
                        "10000"
                    ]
                },
                {
                    "data_path": "action_result.data.*.fields.issuelinks.*.outwardIssue.fields.status.name",
                    "data_type": "string",
                    "example_values": [
                        "To Do"
                    ]
                },
                {
                    "data_path": "action_result.data.*.fields.issuelinks.*.outwardIssue.fields.status.self",
                    "data_type": "string",
                    "example_values": [
                        "http://10.1.16.180:8080/rest/api/2/status/10000"
                    ],
                    "contains": [
                        "url"
                    ]
                },
                {
                    "data_path": "action_result.data.*.fields.issuelinks.*.outwardIssue.fields.status.statusCategory.colorName",
                    "data_type": "string",
                    "example_values": [
                        "blue-gray"
                    ]
                },
                {
                    "data_path": "action_result.data.*.fields.issuelinks.*.outwardIssue.fields.status.statusCategory.id",
                    "data_type": "numeric",
                    "example_values": [
                        2
                    ]
                },
                {
                    "data_path": "action_result.data.*.fields.issuelinks.*.outwardIssue.fields.status.statusCategory.key",
                    "data_type": "string",
                    "example_values": [
                        "new"
                    ]
                },
                {
                    "data_path": "action_result.data.*.fields.issuelinks.*.outwardIssue.fields.status.statusCategory.name",
                    "data_type": "string",
                    "example_values": [
                        "To Do"
                    ]
                },
                {
                    "data_path": "action_result.data.*.fields.issuelinks.*.outwardIssue.fields.status.statusCategory.self",
                    "data_type": "string",
                    "example_values": [
                        "http://10.1.99.111:8080/rest/api/2/statuscategory/2"
                    ],
                    "contains": [
                        "url"
                    ]
                },
                {
                    "data_path": "action_result.data.*.fields.issuelinks.*.outwardIssue.fields.summary",
                    "data_type": "string",
                    "example_values": [
                        "Mission Control Functionality"
                    ]
                },
                {
                    "data_path": "action_result.data.*.fields.issuelinks.*.outwardIssue.id",
                    "data_type": "string",
                    "example_values": [
                        "11849"
                    ]
                },
                {
                    "data_path": "action_result.data.*.fields.issuelinks.*.outwardIssue.key",
                    "data_type": "string",
                    "example_values": [
                        "ZEP-14"
                    ]
                },
                {
                    "data_path": "action_result.data.*.fields.issuelinks.*.outwardIssue.self",
                    "data_type": "string",
                    "example_values": [
                        "http://10.1.99.111:8080/rest/api/2/issue/11849"
                    ],
                    "contains": [
                        "url"
                    ]
                },
                {
                    "data_path": "action_result.data.*.fields.issuelinks.*.self",
                    "data_type": "string",
                    "example_values": [
                        "http://10.1.99.111:8080/rest/api/2/issueLink/10615"
                    ],
                    "contains": [
                        "url"
                    ]
                },
                {
                    "data_path": "action_result.data.*.fields.issuelinks.*.type.id",
                    "data_type": "string",
                    "example_values": [
                        "10000"
                    ]
                },
                {
                    "data_path": "action_result.data.*.fields.issuelinks.*.type.inward",
                    "data_type": "string",
                    "example_values": [
                        "is blocked by"
                    ]
                },
                {
                    "data_path": "action_result.data.*.fields.issuelinks.*.type.name",
                    "data_type": "string",
                    "example_values": [
                        "Blocks"
                    ]
                },
                {
                    "data_path": "action_result.data.*.fields.issuelinks.*.type.outward",
                    "data_type": "string",
                    "example_values": [
                        "blocks"
                    ]
                },
                {
                    "data_path": "action_result.data.*.fields.issuelinks.*.type.self",
                    "data_type": "string",
                    "example_values": [
                        "http://10.1.99.111:8080/rest/api/2/issueLinkType/10000"
                    ],
                    "contains": [
                        "url"
                    ]
                },
                {
                    "data_path": "action_result.data.*.fields.issuetype.avatarId",
                    "data_type": "numeric",
                    "example_values": [
                        10316
                    ]
                },
                {
                    "data_path": "action_result.data.*.fields.issuetype.description",
                    "data_type": "string",
                    "example_values": [
                        "The sub-task of the issue"
                    ]
                },
                {
                    "data_path": "action_result.data.*.fields.issuetype.iconUrl",
                    "data_type": "string",
                    "contains": [
                        "url"
                    ],
                    "example_values": [
                        "http://10.1.99.111:8080/secure/viewavatar?size=xsmall&avatarId=10316&avatarType=issuetype"
                    ]
                },
                {
                    "data_path": "action_result.data.*.fields.issuetype.id",
                    "data_type": "string",
                    "example_values": [
                        "5"
                    ]
                },
                {
                    "data_path": "action_result.data.*.fields.issuetype.name",
                    "data_type": "string",
                    "contains": [
                        "jira issue type"
                    ],
                    "example_values": [
                        "Sub-Task"
                    ]
                },
                {
                    "data_path": "action_result.data.*.fields.issuetype.self",
                    "data_type": "string",
                    "contains": [
                        "url"
                    ],
                    "example_values": [
                        "http://10.1.99.111:8080/rest/api/2/issuetype/5"
                    ]
                },
                {
                    "data_path": "action_result.data.*.fields.issuetype.subtask",
                    "data_type": "boolean",
                    "example_values": [
                        false,
                        true
                    ]
                },
                {
                    "data_path": "action_result.data.*.fields.lastViewed",
                    "data_type": "string",
                    "example_values": [
                        "2018-09-23T22:28:12.754-0700"
                    ]
                },
                {
                    "data_path": "action_result.data.*.fields.parent.fields.issuetype.avatarId",
                    "data_type": "numeric",
                    "example_values": [
                        10318
                    ]
                },
                {
                    "data_path": "action_result.data.*.fields.parent.fields.issuetype.description",
                    "data_type": "string",
                    "example_values": [
                        "A task that needs to be done"
                    ]
                },
                {
                    "data_path": "action_result.data.*.fields.parent.fields.issuetype.iconUrl",
                    "data_type": "string",
                    "example_values": [
                        "http://10.1.99.111:8080/secure/viewavatar?size=xsmall&avatarId=10318&avatarType=issuetype"
                    ],
                    "contains": [
                        "url"
                    ]
                },
                {
                    "data_path": "action_result.data.*.fields.parent.fields.issuetype.id",
                    "data_type": "string",
                    "example_values": [
                        "3"
                    ]
                },
                {
                    "data_path": "action_result.data.*.fields.parent.fields.issuetype.name",
                    "data_type": "string",
                    "contains": [
                        "jira issue type"
                    ],
                    "example_values": [
                        "Task"
                    ]
                },
                {
                    "data_path": "action_result.data.*.fields.parent.fields.issuetype.self",
                    "data_type": "string",
                    "example_values": [
                        "http://10.1.99.111:8080/rest/api/2/issuetype/3"
                    ],
                    "contains": [
                        "url"
                    ]
                },
                {
                    "data_path": "action_result.data.*.fields.parent.fields.issuetype.subtask",
                    "data_type": "boolean",
                    "example_values": [
                        true,
                        false
                    ]
                },
                {
                    "data_path": "action_result.data.*.fields.parent.fields.priority.iconUrl",
                    "data_type": "string",
                    "example_values": [
                        "http://10.1.99.111:8080/images/icons/priorities/medium.svg"
                    ],
                    "contains": [
                        "url"
                    ]
                },
                {
                    "data_path": "action_result.data.*.fields.parent.fields.priority.id",
                    "data_type": "string",
                    "example_values": [
                        "3"
                    ]
                },
                {
                    "data_path": "action_result.data.*.fields.parent.fields.priority.name",
                    "data_type": "string",
                    "example_values": [
                        "Medium"
                    ]
                },
                {
                    "data_path": "action_result.data.*.fields.parent.fields.priority.self",
                    "data_type": "string",
                    "example_values": [
                        "http://10.1.99.111:8080/rest/api/2/priority/3"
                    ],
                    "contains": [
                        "url"
                    ]
                },
                {
                    "data_path": "action_result.data.*.fields.parent.fields.status.description",
                    "data_type": "string",
                    "example_values": [
                        "This is sample testing description"
                    ]
                },
                {
                    "data_path": "action_result.data.*.fields.parent.fields.status.iconUrl",
                    "data_type": "string",
                    "example_values": [
                        "http://10.1.99.111:8080/images/icons/statuses/open.png"
                    ],
                    "contains": [
                        "url"
                    ]
                },
                {
                    "data_path": "action_result.data.*.fields.parent.fields.status.id",
                    "data_type": "string",
                    "example_values": [
                        "10000"
                    ]
                },
                {
                    "data_path": "action_result.data.*.fields.parent.fields.status.name",
                    "data_type": "string",
                    "example_values": [
                        "To Do"
                    ]
                },
                {
                    "data_path": "action_result.data.*.fields.parent.fields.status.self",
                    "data_type": "string",
                    "example_values": [
                        "http://10.1.99.111:8080/rest/api/2/status/10000"
                    ],
                    "contains": [
                        "url"
                    ]
                },
                {
                    "data_path": "action_result.data.*.fields.parent.fields.status.statusCategory.colorName",
                    "data_type": "string",
                    "example_values": [
                        "blue-gray"
                    ]
                },
                {
                    "data_path": "action_result.data.*.fields.parent.fields.status.statusCategory.id",
                    "data_type": "numeric",
                    "example_values": [
                        2
                    ]
                },
                {
                    "data_path": "action_result.data.*.fields.parent.fields.status.statusCategory.key",
                    "data_type": "string",
                    "example_values": [
                        "new"
                    ]
                },
                {
                    "data_path": "action_result.data.*.fields.parent.fields.status.statusCategory.name",
                    "data_type": "string",
                    "example_values": [
                        "To Do"
                    ]
                },
                {
                    "data_path": "action_result.data.*.fields.parent.fields.status.statusCategory.self",
                    "data_type": "string",
                    "example_values": [
                        "http://10.1.99.111:8080/rest/api/2/statuscategory/2"
                    ],
                    "contains": [
                        "url"
                    ]
                },
                {
                    "data_path": "action_result.data.*.fields.parent.fields.summary",
                    "data_type": "string",
                    "example_values": [
                        "Phishing Investigation: The other way of doing this without a logo"
                    ]
                },
                {
                    "data_path": "action_result.data.*.fields.parent.id",
                    "data_type": "string",
                    "example_values": [
                        "11811"
                    ]
                },
                {
                    "data_path": "action_result.data.*.fields.parent.key",
                    "data_type": "string",
                    "example_values": [
                        "PHANINCIDE-315"
                    ]
                },
                {
                    "data_path": "action_result.data.*.fields.parent.self",
                    "data_type": "string",
                    "example_values": [
                        "http://10.1.99.111:8080/rest/api/2/issue/11811"
                    ],
                    "contains": [
                        "url"
                    ]
                },
                {
                    "data_path": "action_result.data.*.fields.priority.iconUrl",
                    "data_type": "string",
                    "contains": [
                        "url"
                    ],
                    "example_values": [
                        "http://10.1.99.111:8080/images/icons/priorities/medium.svg"
                    ]
                },
                {
                    "data_path": "action_result.data.*.fields.priority.id",
                    "data_type": "string",
                    "example_values": [
                        "3"
                    ]
                },
                {
                    "data_path": "action_result.data.*.fields.priority.name",
                    "data_type": "string",
                    "example_values": [
                        "Medium"
                    ]
                },
                {
                    "data_path": "action_result.data.*.fields.priority.self",
                    "data_type": "string",
                    "contains": [
                        "url"
                    ],
                    "example_values": [
                        "http://10.1.99.111:8080/rest/api/2/priority/3"
                    ]
                },
                {
                    "data_path": "action_result.data.*.fields.progress.progress",
                    "data_type": "numeric",
                    "example_values": [
                        0
                    ]
                },
                {
                    "data_path": "action_result.data.*.fields.progress.total",
                    "data_type": "numeric",
                    "example_values": [
                        0
                    ]
                },
                {
                    "data_path": "action_result.data.*.fields.project.avatarUrls.16x16",
                    "data_type": "string",
                    "contains": [
                        "url"
                    ],
                    "example_values": [
                        "http://10.1.99.111:8080/secure/projectavatar?size=xsmall&pid=10000&avatarId=10011"
                    ]
                },
                {
                    "data_path": "action_result.data.*.fields.project.avatarUrls.24x24",
                    "data_type": "string",
                    "contains": [
                        "url"
                    ],
                    "example_values": [
                        "http://10.1.99.111:8080/secure/projectavatar?size=small&pid=10000&avatarId=10011"
                    ]
                },
                {
                    "data_path": "action_result.data.*.fields.project.avatarUrls.32x32",
                    "data_type": "string",
                    "contains": [
                        "url"
                    ],
                    "example_values": [
                        "http://10.1.99.111:8080/secure/projectavatar?size=medium&pid=10000&avatarId=10011"
                    ]
                },
                {
                    "data_path": "action_result.data.*.fields.project.avatarUrls.48x48",
                    "data_type": "string",
                    "contains": [
                        "url"
                    ],
                    "example_values": [
                        "http://10.1.99.111:8080/secure/projectavatar?pid=10000&avatarId=10011"
                    ]
                },
                {
                    "data_path": "action_result.data.*.fields.project.id",
                    "data_type": "string",
                    "example_values": [
                        "10000"
                    ]
                },
                {
                    "data_path": "action_result.data.*.fields.project.key",
                    "data_type": "string",
                    "example_values": [
                        "PRJ"
                    ]
                },
                {
                    "data_path": "action_result.data.*.fields.project.name",
                    "data_type": "string",
                    "example_values": [
                        "Splunk Create Incidents"
                    ]
                },
                {
                    "data_path": "action_result.data.*.fields.project.projectCategory.description",
                    "data_type": "string",
                    "example_values": [
                        "test"
                    ]
                },
                {
                    "data_path": "action_result.data.*.fields.project.projectCategory.id",
                    "data_type": "string",
                    "example_values": [
                        "10000"
                    ]
                },
                {
                    "data_path": "action_result.data.*.fields.project.projectCategory.name",
                    "data_type": "string",
                    "example_values": [
                        "QA-Team"
                    ]
                },
                {
                    "data_path": "action_result.data.*.fields.project.projectCategory.self",
                    "data_type": "string",
                    "example_values": [
                        "https://testlab.atlassian.net/rest/api/2/projectCategory/10000"
                    ]
                },
                {
                    "data_path": "action_result.data.*.fields.project.projectTypeKey",
                    "data_type": "string",
                    "example_values": [
                        "software"
                    ]
                },
                {
                    "data_path": "action_result.data.*.fields.project.self",
                    "data_type": "string",
                    "contains": [
                        "url"
                    ],
                    "example_values": [
                        "http://10.1.99.111:8080/rest/api/2/project/10000"
                    ]
                },
                {
                    "data_path": "action_result.data.*.fields.project.simplified",
                    "data_type": "boolean",
                    "example_values": [
                        false
                    ]
                },
                {
                    "data_path": "action_result.data.*.fields.reporter.accountType",
                    "data_type": "string",
                    "example_values": [
                        "atlassian"
                    ]
                },
                {
                    "data_path": "action_result.data.*.fields.reporter.active",
                    "data_type": "boolean",
                    "example_values": [
                        false,
                        true
                    ]
                },
                {
                    "data_path": "action_result.data.*.fields.reporter.avatarUrls.16x16",
                    "data_type": "string",
                    "contains": [
                        "url"
                    ],
                    "example_values": [
                        "http://10.1.99.111:8080/secure/useravatar?size=xsmall&ownerId=admin&avatarId=10500"
                    ]
                },
                {
                    "data_path": "action_result.data.*.fields.reporter.avatarUrls.24x24",
                    "data_type": "string",
                    "contains": [
                        "url"
                    ],
                    "example_values": [
                        "http://10.1.99.111:8080/secure/useravatar?size=small&ownerId=admin&avatarId=10500"
                    ]
                },
                {
                    "data_path": "action_result.data.*.fields.reporter.avatarUrls.32x32",
                    "data_type": "string",
                    "contains": [
                        "url"
                    ],
                    "example_values": [
                        "http://10.1.99.111:8080/secure/useravatar?size=medium&ownerId=admin&avatarId=10500"
                    ]
                },
                {
                    "data_path": "action_result.data.*.fields.reporter.avatarUrls.48x48",
                    "data_type": "string",
                    "contains": [
                        "url"
                    ],
                    "example_values": [
                        "http://10.1.99.111:8080/secure/useravatar?ownerId=admin&avatarId=10500"
                    ]
                },
                {
                    "data_path": "action_result.data.*.fields.reporter.displayName",
                    "data_type": "string",
                    "example_values": [
                        "Test Admin"
                    ]
                },
                {
                    "data_path": "action_result.data.*.fields.reporter.emailAddress",
                    "data_type": "string",
                    "example_values": [
                        "notifications@splunk.us"
                    ],
                    "contains": [
                        "email"
                    ]
                },
                {
                    "data_path": "action_result.data.*.fields.reporter.key",
                    "data_type": "string",
                    "example_values": [
                        "admin"
                    ]
                },
                {
                    "data_path": "action_result.data.*.fields.reporter.name",
                    "data_type": "string",
                    "example_values": [
                        "admin"
                    ]
                },
                {
                    "data_path": "action_result.data.*.fields.reporter.self",
                    "data_type": "string",
                    "contains": [
                        "url"
                    ],
                    "example_values": [
                        "http://10.1.99.111:8080/rest/api/2/user?username=admin"
                    ]
                },
                {
                    "data_path": "action_result.data.*.fields.reporter.timeZone",
                    "data_type": "string",
                    "example_values": [
                        "UTC"
                    ]
                },
                {
                    "data_path": "action_result.data.*.fields.resolution",
                    "data_type": "string"
                },
                {
                    "data_path": "action_result.data.*.fields.resolution",
                    "data_type": "string"
                },
                {
                    "data_path": "action_result.data.*.fields.resolution.description",
                    "data_type": "string",
                    "example_values": [
                        "A fix for this issue is checked into the tree and tested"
                    ]
                },
                {
                    "data_path": "action_result.data.*.fields.resolution.id",
                    "data_type": "string",
                    "example_values": [
                        "1"
                    ]
                },
                {
                    "data_path": "action_result.data.*.fields.resolution.name",
                    "data_type": "string",
                    "example_values": [
                        "Fixed"
                    ]
                },
                {
                    "data_path": "action_result.data.*.fields.resolution.self",
                    "data_type": "string",
                    "example_values": [
                        "http://10.1.99.111:8080/rest/api/2/resolution/1"
                    ],
                    "contains": [
                        "url"
                    ]
                },
                {
                    "data_path": "action_result.data.*.fields.resolutiondate",
                    "data_type": "string",
                    "example_values": [
                        "2018-09-23T19:40:35.000-0700"
                    ]
                },
                {
                    "data_path": "action_result.data.*.fields.security",
                    "data_type": "string",
                    "example_values": [
                        ""
                    ]
                },
                {
                    "data_path": "action_result.data.*.fields.status.description",
                    "data_type": "string",
                    "example_values": [
                        "This is sample testing description"
                    ]
                },
                {
                    "data_path": "action_result.data.*.fields.status.iconUrl",
                    "data_type": "string",
                    "contains": [
                        "url"
                    ],
                    "example_values": [
                        "http://10.1.99.111:8080/images/icons/statuses/open.png"
                    ]
                },
                {
                    "data_path": "action_result.data.*.fields.status.id",
                    "data_type": "string",
                    "example_values": [
                        "10000"
                    ]
                },
                {
                    "data_path": "action_result.data.*.fields.status.name",
                    "data_type": "string",
                    "example_values": [
                        "To Do"
                    ]
                },
                {
                    "data_path": "action_result.data.*.fields.status.self",
                    "data_type": "string",
                    "contains": [
                        "url"
                    ],
                    "example_values": [
                        "http://10.1.99.111:8080/rest/api/2/status/10000"
                    ]
                },
                {
                    "data_path": "action_result.data.*.fields.status.statusCategory.colorName",
                    "data_type": "string",
                    "example_values": [
                        "blue-gray"
                    ]
                },
                {
                    "data_path": "action_result.data.*.fields.status.statusCategory.id",
                    "data_type": "numeric",
                    "example_values": [
                        2
                    ]
                },
                {
                    "data_path": "action_result.data.*.fields.status.statusCategory.key",
                    "data_type": "string",
                    "example_values": [
                        "new"
                    ]
                },
                {
                    "data_path": "action_result.data.*.fields.status.statusCategory.name",
                    "data_type": "string",
                    "example_values": [
                        "To Do"
                    ]
                },
                {
                    "data_path": "action_result.data.*.fields.status.statusCategory.self",
                    "data_type": "string",
                    "contains": [
                        "url"
                    ],
                    "example_values": [
                        "http://10.1.99.111:8080/rest/api/2/statuscategory/2"
                    ]
                },
                {
                    "data_path": "action_result.data.*.fields.statuscategorychangedate",
                    "data_type": "string",
                    "example_values": [
                        "2019-07-22T22:43:07.771-0700"
                    ]
                },
                {
                    "data_path": "action_result.data.*.fields.subtasks.*.fields.issuetype.avatarId",
                    "data_type": "numeric",
                    "example_values": [
                        10316
                    ]
                },
                {
                    "data_path": "action_result.data.*.fields.subtasks.*.fields.issuetype.description",
                    "data_type": "string",
                    "example_values": [
                        "The sub-task of the issue"
                    ]
                },
                {
                    "data_path": "action_result.data.*.fields.subtasks.*.fields.issuetype.iconUrl",
                    "data_type": "string",
                    "example_values": [
                        "http://10.1.99.111:8080/secure/viewavatar?size=xsmall&avatarId=10316&avatarType=issuetype"
                    ],
                    "contains": [
                        "url"
                    ]
                },
                {
                    "data_path": "action_result.data.*.fields.subtasks.*.fields.issuetype.id",
                    "data_type": "string",
                    "example_values": [
                        "5"
                    ]
                },
                {
                    "data_path": "action_result.data.*.fields.subtasks.*.fields.issuetype.name",
                    "data_type": "string",
                    "contains": [
                        "jira issue type"
                    ],
                    "example_values": [
                        "Sub-Task"
                    ]
                },
                {
                    "data_path": "action_result.data.*.fields.subtasks.*.fields.issuetype.self",
                    "data_type": "string",
                    "example_values": [
                        "http://10.1.99.111:8080/rest/api/2/issuetype/5"
                    ],
                    "contains": [
                        "url"
                    ]
                },
                {
                    "data_path": "action_result.data.*.fields.subtasks.*.fields.issuetype.subtask",
                    "data_type": "boolean",
                    "example_values": [
                        true,
                        false
                    ]
                },
                {
                    "data_path": "action_result.data.*.fields.subtasks.*.fields.priority.iconUrl",
                    "data_type": "string",
                    "example_values": [
                        "http://10.1.99.111:8080/images/icons/priorities/medium.svg"
                    ],
                    "contains": [
                        "url"
                    ]
                },
                {
                    "data_path": "action_result.data.*.fields.subtasks.*.fields.priority.id",
                    "data_type": "string",
                    "example_values": [
                        "3"
                    ]
                },
                {
                    "data_path": "action_result.data.*.fields.subtasks.*.fields.priority.name",
                    "data_type": "string",
                    "example_values": [
                        "Medium"
                    ]
                },
                {
                    "data_path": "action_result.data.*.fields.subtasks.*.fields.priority.self",
                    "data_type": "string",
                    "example_values": [
                        "http://10.1.99.111:8080/rest/api/2/priority/3"
                    ],
                    "contains": [
                        "url"
                    ]
                },
                {
                    "data_path": "action_result.data.*.fields.subtasks.*.fields.status.description",
                    "data_type": "string",
                    "example_values": [
                        "This is sample testing description"
                    ]
                },
                {
                    "data_path": "action_result.data.*.fields.subtasks.*.fields.status.iconUrl",
                    "data_type": "string",
                    "example_values": [
                        "http://10.1.99.111:8080/images/icons/statuses/open.png"
                    ],
                    "contains": [
                        "url"
                    ]
                },
                {
                    "data_path": "action_result.data.*.fields.subtasks.*.fields.status.id",
                    "data_type": "string",
                    "example_values": [
                        "10000"
                    ]
                },
                {
                    "data_path": "action_result.data.*.fields.subtasks.*.fields.status.name",
                    "data_type": "string",
                    "example_values": [
                        "To Do"
                    ]
                },
                {
                    "data_path": "action_result.data.*.fields.subtasks.*.fields.status.self",
                    "data_type": "string",
                    "example_values": [
                        "http://10.1.99.111:8080/rest/api/2/status/10000"
                    ],
                    "contains": [
                        "url"
                    ]
                },
                {
                    "data_path": "action_result.data.*.fields.subtasks.*.fields.status.statusCategory.colorName",
                    "data_type": "string",
                    "example_values": [
                        "blue-gray"
                    ]
                },
                {
                    "data_path": "action_result.data.*.fields.subtasks.*.fields.status.statusCategory.id",
                    "data_type": "numeric",
                    "example_values": [
                        2
                    ]
                },
                {
                    "data_path": "action_result.data.*.fields.subtasks.*.fields.status.statusCategory.key",
                    "data_type": "string",
                    "example_values": [
                        "new"
                    ]
                },
                {
                    "data_path": "action_result.data.*.fields.subtasks.*.fields.status.statusCategory.name",
                    "data_type": "string",
                    "example_values": [
                        "To Do"
                    ]
                },
                {
                    "data_path": "action_result.data.*.fields.subtasks.*.fields.status.statusCategory.self",
                    "data_type": "string",
                    "example_values": [
                        "http://10.1.99.111:8080/rest/api/2/statuscategory/2"
                    ],
                    "contains": [
                        "url"
                    ]
                },
                {
                    "data_path": "action_result.data.*.fields.subtasks.*.fields.summary",
                    "data_type": "string",
                    "example_values": [
                        "Sub-taskofBigTask"
                    ]
                },
                {
                    "data_path": "action_result.data.*.fields.subtasks.*.id",
                    "data_type": "string",
                    "example_values": [
                        "11839"
                    ]
                },
                {
                    "data_path": "action_result.data.*.fields.subtasks.*.key",
                    "data_type": "string",
                    "example_values": [
                        "PHANINCIDE-316"
                    ]
                },
                {
                    "data_path": "action_result.data.*.fields.subtasks.*.self",
                    "data_type": "string",
                    "example_values": [
                        "http://10.1.99.111:8080/rest/api/2/issue/11839"
                    ],
                    "contains": [
                        "url"
                    ]
                },
                {
                    "data_path": "action_result.data.*.fields.summary",
                    "data_type": "string",
                    "example_values": [
                        "Sub-taskofBigTask"
                    ]
                },
                {
                    "data_path": "action_result.data.*.fields.timeestimate",
                    "data_type": "string"
                },
                {
                    "data_path": "action_result.data.*.fields.timeoriginalestimate",
                    "data_type": "string"
                },
                {
                    "data_path": "action_result.data.*.fields.timespent",
                    "data_type": "string"
                },
                {
                    "data_path": "action_result.data.*.fields.updated",
                    "data_type": "string",
                    "example_values": [
                        "2018-09-23T22:28:12.000-0700"
                    ]
                },
                {
                    "data_path": "action_result.data.*.fields.votes.hasVoted",
                    "data_type": "boolean",
                    "example_values": [
                        false,
                        true
                    ]
                },
                {
                    "data_path": "action_result.data.*.fields.votes.self",
                    "data_type": "string",
                    "contains": [
                        "url"
                    ],
                    "example_values": [
                        "http://10.1.99.111:8080/rest/api/2/issue/PHANINCIDE-317/votes"
                    ]
                },
                {
                    "data_path": "action_result.data.*.fields.votes.votes",
                    "data_type": "numeric",
                    "example_values": [
                        0
                    ]
                },
                {
                    "data_path": "action_result.data.*.fields.watches.isWatching",
                    "data_type": "boolean",
                    "example_values": [
                        false,
                        true
                    ]
                },
                {
                    "data_path": "action_result.data.*.fields.watches.self",
                    "data_type": "string",
                    "contains": [
                        "url"
                    ],
                    "example_values": [
                        "http://10.1.99.111:8080/rest/api/2/issue/PHANINCIDE-317/watchers"
                    ]
                },
                {
                    "data_path": "action_result.data.*.fields.watches.watchCount",
                    "data_type": "numeric",
                    "example_values": [
                        1
                    ]
                },
                {
                    "data_path": "action_result.data.*.fields.worklog.maxResults",
                    "data_type": "numeric"
                },
                {
                    "data_path": "action_result.data.*.fields.worklog.startAt",
                    "data_type": "numeric"
                },
                {
                    "data_path": "action_result.data.*.fields.worklog.total",
                    "data_type": "numeric"
                },
                {
                    "data_path": "action_result.data.*.fields.workratio",
                    "data_type": "numeric",
                    "example_values": [
                        -1
                    ]
                },
                {
                    "data_path": "action_result.data.*.id",
                    "data_type": "string",
                    "column_name": "ID",
                    "column_order": 2,
                    "example_values": [
                        "11840"
                    ]
                },
                {
                    "data_path": "action_result.data.*.issue_type",
                    "data_type": "string",
                    "contains": [
                        "jira issue type"
                    ],
                    "column_name": "Type",
                    "column_order": 3,
                    "example_values": [
                        "Sub-Task"
                    ]
                },
                {
                    "data_path": "action_result.data.*.name",
                    "data_type": "string",
                    "column_name": "Key",
                    "contains": [
                        "jira ticket key"
                    ],
                    "column_order": 4,
                    "example_values": [
                        "PHANINCIDE-317"
                    ]
                },
                {
                    "data_path": "action_result.data.*.priority",
                    "data_type": "string",
                    "column_name": "Priority",
                    "column_order": 6,
                    "example_values": [
                        "Medium"
                    ]
                },
                {
                    "data_path": "action_result.data.*.project_key",
                    "data_type": "string",
                    "example_values": [
                        "PRJ"
                    ]
                },
                {
                    "data_path": "action_result.data.*.reporter",
                    "data_type": "string",
                    "column_name": "Reporter",
                    "column_order": 8,
                    "example_values": [
                        "Test Admin"
                    ]
                },
                {
                    "data_path": "action_result.data.*.resolution",
                    "data_type": "string",
                    "column_name": "Resolution",
                    "column_order": 7,
                    "example_values": [
                        "Unresolved"
                    ]
                },
                {
                    "data_path": "action_result.data.*.status",
                    "data_type": "string",
                    "column_name": "Status",
                    "column_order": 5,
                    "example_values": [
                        "To Do"
                    ]
                },
                {
                    "data_path": "action_result.data.*.summary",
                    "data_type": "string",
                    "column_name": "Summary",
                    "column_order": 0,
                    "example_values": [
                        "Sub-taskofBigTask"
                    ]
                },
                {
                    "data_path": "action_result.summary.total_issues",
                    "data_type": "numeric",
                    "example_values": [
                        50
                    ]
                },
                {
                    "data_path": "action_result.message",
                    "data_type": "string",
                    "example_values": [
                        "Total issues: 50"
                    ]
                },
                {
                    "data_path": "summary.total_objects",
                    "data_type": "numeric",
                    "example_values": [
                        1
                    ]
                },
                {
                    "data_path": "summary.total_objects_successful",
                    "data_type": "numeric",
                    "example_values": [
                        1
                    ]
                }
            ],
            "versions": "EQ(*)"
        },
        {
            "action": "get ticket",
            "description": "Get ticket (issue) information",
            "type": "investigate",
            "identifier": "get_ticket",
            "read_only": true,
            "verbose": "The keys in the <b>action_result.data.*.fields</b> output section of the results can differ based on the JIRA server configuration.",
            "parameters": {
                "id": {
                    "data_type": "string",
                    "order": 0,
                    "description": "Ticket (issue) key",
                    "contains": [
                        "jira ticket key"
                    ],
                    "required": true,
                    "primary": true
                }
            },
            "render": {
                "type": "custom",
                "view": "jira_view.display_view"
            },
            "output": [
                {
                    "data_path": "action_result.status",
                    "data_type": "string",
                    "example_values": [
                        "success",
                        "failed"
                    ]
                },
                {
                    "data_path": "action_result.parameter.id",
                    "data_type": "string",
                    "contains": [
                        "jira ticket key"
                    ],
                    "example_values": [
                        "MAN-1"
                    ]
                },
                {
                    "data_path": "action_result.data.*.description",
                    "data_type": "string",
                    "example_values": [
                        "This is a sample testing description of the ticket"
                    ]
                },
                {
                    "data_path": "action_result.data.*.fields.CustomerSanText",
                    "data_type": "string",
                    "example_values": [
                        ""
                    ]
                },
                {
                    "data_path": "action_result.data.*.fields.Epic Link",
                    "data_type": "string"
                },
                {
                    "data_path": "action_result.data.*.fields.Splunk Test",
                    "data_type": "string",
                    "example_values": [
                        ""
                    ]
                },
                {
                    "data_path": "action_result.data.*.fields.Sprint",
                    "data_type": "string",
                    "example_values": [
                        "com.atlassian.greenhopper.service.sprint.Sprint@6bb9ab97[id=1,rapidViewId=1,state=ACTIVE,name=MAN Sprint 1,startDate=2017-10-30T16:22:44.954-07:00,endDate=2017-11-13T16:22:00.000-08:00,completeDate=<null>,sequence=1]"
                    ]
                },
                {
                    "data_path": "action_result.data.*.fields.aggregateprogress.progress",
                    "data_type": "numeric",
                    "example_values": [
                        0
                    ]
                },
                {
                    "data_path": "action_result.data.*.fields.aggregateprogress.total",
                    "data_type": "numeric",
                    "example_values": [
                        0
                    ]
                },
                {
                    "data_path": "action_result.data.*.fields.aggregatetimeestimate",
                    "data_type": "string"
                },
                {
                    "data_path": "action_result.data.*.fields.aggregatetimeoriginalestimate",
                    "data_type": "string"
                },
                {
                    "data_path": "action_result.data.*.fields.aggregatetimespent",
                    "data_type": "string"
                },
                {
                    "data_path": "action_result.data.*.fields.assignee",
                    "data_type": "string"
                },
                {
                    "data_path": "action_result.data.*.fields.assignee.accountId",
                    "data_type": "string",
                    "example_values": [
                        "5d2ef6ab52a8370c567f27bb"
                    ]
                },
                {
                    "data_path": "action_result.data.*.fields.assignee.accountType",
                    "data_type": "string",
                    "example_values": [
                        "atlassian"
                    ]
                },
                {
                    "data_path": "action_result.data.*.fields.assignee.active",
                    "data_type": "boolean",
                    "example_values": [
                        false,
                        true
                    ]
                },
                {
                    "data_path": "action_result.data.*.fields.assignee.avatarUrls.16x16",
                    "data_type": "string",
                    "contains": [
                        "url"
                    ]
                },
                {
                    "data_path": "action_result.data.*.fields.assignee.avatarUrls.24x24",
                    "data_type": "string",
                    "contains": [
                        "url"
                    ],
                    "example_values": [
                        "http://10.1.99.111:8080/secure/useravatar?size=xsmall&ownerId=admin&avatarId=10500"
                    ]
                },
                {
                    "data_path": "action_result.data.*.fields.assignee.avatarUrls.32x32",
                    "data_type": "string",
                    "contains": [
                        "url"
                    ],
                    "example_values": [
                        "http://10.1.99.111:8080/secure/useravatar?size=xsmall&ownerId=admin&avatarId=10500"
                    ]
                },
                {
                    "data_path": "action_result.data.*.fields.assignee.avatarUrls.48x48",
                    "data_type": "string",
                    "contains": [
                        "url"
                    ],
                    "example_values": [
                        "http://10.1.99.111:8080/secure/useravatar?size=xsmall&ownerId=admin&avatarId=10500"
                    ]
                },
                {
                    "data_path": "action_result.data.*.fields.assignee.displayName",
                    "data_type": "string"
                },
                {
                    "data_path": "action_result.data.*.fields.assignee.emailAddress",
                    "data_type": "string"
                },
                {
                    "data_path": "action_result.data.*.fields.assignee.key",
                    "data_type": "string"
                },
                {
                    "data_path": "action_result.data.*.fields.assignee.name",
                    "data_type": "string"
                },
                {
                    "data_path": "action_result.data.*.fields.assignee.self",
                    "data_type": "string",
                    "contains": [
                        "url"
                    ],
                    "example_values": [
                        "http://10.1.99.111:8080/secure/useravatar?size=xsmall&ownerId=admin&avatarId=10500"
                    ]
                },
                {
                    "data_path": "action_result.data.*.fields.assignee.timeZone",
                    "data_type": "string"
                },
                {
                    "data_path": "action_result.data.*.fields.attachment.*.author.accountId",
                    "data_type": "string",
                    "example_values": [
                        "557058:c4593bd2-4853-4a5e-a9ed-278ca5f17dce"
                    ]
                },
                {
                    "data_path": "action_result.data.*.fields.attachment.*.author.accountType",
                    "data_type": "string",
                    "example_values": [
                        "atlassian"
                    ]
                },
                {
                    "data_path": "action_result.data.*.fields.attachment.*.author.active",
                    "data_type": "boolean",
                    "example_values": [
                        false,
                        true
                    ]
                },
                {
                    "data_path": "action_result.data.*.fields.attachment.*.author.avatarUrls.16x16",
                    "data_type": "string",
                    "example_values": [
                        "http://10.1.99.111:8080/secure/useravatar?size=xsmall&ownerId=admin&avatarId=10500"
                    ],
                    "contains": [
                        "url"
                    ]
                },
                {
                    "data_path": "action_result.data.*.fields.attachment.*.author.avatarUrls.24x24",
                    "data_type": "string",
                    "example_values": [
                        "http://10.1.99.111:8080/secure/useravatar?size=small&ownerId=admin&avatarId=10500"
                    ],
                    "contains": [
                        "url"
                    ]
                },
                {
                    "data_path": "action_result.data.*.fields.attachment.*.author.avatarUrls.32x32",
                    "data_type": "string",
                    "example_values": [
                        "http://10.1.99.111:8080/secure/useravatar?size=medium&ownerId=admin&avatarId=10500"
                    ],
                    "contains": [
                        "url"
                    ]
                },
                {
                    "data_path": "action_result.data.*.fields.attachment.*.author.avatarUrls.48x48",
                    "data_type": "string",
                    "example_values": [
                        "http://10.1.99.111:8080/secure/useravatar?ownerId=admin&avatarId=10500"
                    ],
                    "contains": [
                        "url"
                    ]
                },
                {
                    "data_path": "action_result.data.*.fields.attachment.*.author.displayName",
                    "data_type": "string",
                    "example_values": [
                        "Test Admin"
                    ]
                },
                {
                    "data_path": "action_result.data.*.fields.attachment.*.author.emailAddress",
                    "data_type": "string",
                    "example_values": [
                        "notifications@splunk.us"
                    ],
                    "contains": [
                        "email"
                    ]
                },
                {
                    "data_path": "action_result.data.*.fields.attachment.*.author.key",
                    "data_type": "string",
                    "example_values": [
                        "admin"
                    ]
                },
                {
                    "data_path": "action_result.data.*.fields.attachment.*.author.name",
                    "data_type": "string",
                    "example_values": [
                        "admin"
                    ]
                },
                {
                    "data_path": "action_result.data.*.fields.attachment.*.author.self",
                    "data_type": "string",
                    "example_values": [
                        "http://10.1.99.111:8080/rest/api/2/user?username=admin"
                    ],
                    "contains": [
                        "url"
                    ]
                },
                {
                    "data_path": "action_result.data.*.fields.attachment.*.author.timeZone",
                    "data_type": "string",
                    "example_values": [
                        "UTC"
                    ]
                },
                {
                    "data_path": "action_result.data.*.fields.attachment.*.content",
                    "data_type": "string",
                    "example_values": [
                        "http://10.1.99.111:8080/secure/attachment/10403/Add+Comment.png"
                    ],
                    "contains": [
                        "url"
                    ]
                },
                {
                    "data_path": "action_result.data.*.fields.attachment.*.created",
                    "data_type": "string",
                    "example_values": [
                        "2018-09-19T18:15:01.060-0700"
                    ]
                },
                {
                    "data_path": "action_result.data.*.fields.attachment.*.filename",
                    "data_type": "string",
                    "example_values": [
                        "Add Comment.png"
                    ]
                },
                {
                    "data_path": "action_result.data.*.fields.attachment.*.id",
                    "data_type": "string",
                    "example_values": [
                        "10403"
                    ]
                },
                {
                    "data_path": "action_result.data.*.fields.attachment.*.mimeType",
                    "data_type": "string",
                    "example_values": [
                        "image/png"
                    ]
                },
                {
                    "data_path": "action_result.data.*.fields.attachment.*.self",
                    "data_type": "string",
                    "example_values": [
                        "http://10.1.99.111:8080/rest/api/2/attachment/10403"
                    ],
                    "contains": [
                        "url"
                    ]
                },
                {
                    "data_path": "action_result.data.*.fields.attachment.*.size",
                    "data_type": "numeric",
                    "example_values": [
                        97613
                    ]
                },
                {
                    "data_path": "action_result.data.*.fields.attachment.*.thumbnail",
                    "data_type": "string",
                    "example_values": [
                        "http://10.1.99.111:8080/secure/thumbnail/10403/_thumb_10403.png"
                    ],
                    "contains": [
                        "url"
                    ]
                },
                {
                    "data_path": "action_result.data.*.fields.comment.comments.*.author.active",
                    "data_type": "boolean",
                    "example_values": [
                        true,
                        false
                    ]
                },
                {
                    "data_path": "action_result.data.*.fields.comment.comments.*.author.avatarUrls.16x16",
                    "data_type": "string",
                    "example_values": [
                        "http://10.1.99.111:8080/secure/useravatar?size=xsmall&ownerId=admin&avatarId=10500"
                    ],
                    "contains": [
                        "url"
                    ]
                },
                {
                    "data_path": "action_result.data.*.fields.comment.comments.*.author.avatarUrls.24x24",
                    "data_type": "string",
                    "example_values": [
                        "http://10.1.99.111:8080/secure/useravatar?size=small&ownerId=admin&avatarId=10500"
                    ],
                    "contains": [
                        "url"
                    ]
                },
                {
                    "data_path": "action_result.data.*.fields.comment.comments.*.author.avatarUrls.32x32",
                    "data_type": "string",
                    "example_values": [
                        "http://10.1.99.111:8080/secure/useravatar?size=medium&ownerId=admin&avatarId=10500"
                    ],
                    "contains": [
                        "url"
                    ]
                },
                {
                    "data_path": "action_result.data.*.fields.comment.comments.*.author.avatarUrls.48x48",
                    "data_type": "string",
                    "example_values": [
                        "http://10.1.99.111:8080/secure/useravatar?ownerId=admin&avatarId=10500"
                    ],
                    "contains": [
                        "url"
                    ]
                },
                {
                    "data_path": "action_result.data.*.fields.comment.comments.*.author.displayName",
                    "data_type": "string",
                    "example_values": [
                        "Test Admin"
                    ]
                },
                {
                    "data_path": "action_result.data.*.fields.comment.comments.*.author.emailAddress",
                    "data_type": "string",
                    "example_values": [
                        "notifications@splunk.us"
                    ],
                    "contains": [
                        "email"
                    ]
                },
                {
                    "data_path": "action_result.data.*.fields.comment.comments.*.author.key",
                    "data_type": "string",
                    "example_values": [
                        "admin"
                    ]
                },
                {
                    "data_path": "action_result.data.*.fields.comment.comments.*.author.name",
                    "data_type": "string",
                    "example_values": [
                        "admin"
                    ]
                },
                {
                    "data_path": "action_result.data.*.fields.comment.comments.*.author.self",
                    "data_type": "string",
                    "example_values": [
                        "http://10.1.99.111:8080/rest/api/2/user?username=admin"
                    ],
                    "contains": [
                        "url"
                    ]
                },
                {
                    "data_path": "action_result.data.*.fields.comment.comments.*.author.timeZone",
                    "data_type": "string",
                    "example_values": [
                        "UTC"
                    ]
                },
                {
                    "data_path": "action_result.data.*.fields.comment.comments.*.body",
                    "data_type": "string",
                    "example_values": [
                        "This is sample testing comment body"
                    ]
                },
                {
                    "data_path": "action_result.data.*.fields.comment.comments.*.created",
                    "data_type": "string",
                    "example_values": [
                        "2016-03-15T17:11:49.767-0700"
                    ]
                },
                {
                    "data_path": "action_result.data.*.fields.comment.comments.*.id",
                    "data_type": "string",
                    "example_values": [
                        "10004"
                    ]
                },
                {
                    "data_path": "action_result.data.*.fields.comment.comments.*.self",
                    "data_type": "string",
                    "example_values": [
                        "http://10.1.99.111:8080/rest/api/2/issue/10246/comment/10004"
                    ],
                    "contains": [
                        "url"
                    ]
                },
                {
                    "data_path": "action_result.data.*.fields.comment.comments.*.updateAuthor.active",
                    "data_type": "boolean",
                    "example_values": [
                        true,
                        false
                    ]
                },
                {
                    "data_path": "action_result.data.*.fields.comment.comments.*.updateAuthor.avatarUrls.16x16",
                    "data_type": "string",
                    "example_values": [
                        "http://10.1.99.111:8080/secure/useravatar?size=xsmall&ownerId=admin&avatarId=10500"
                    ],
                    "contains": [
                        "url"
                    ]
                },
                {
                    "data_path": "action_result.data.*.fields.comment.comments.*.updateAuthor.avatarUrls.24x24",
                    "data_type": "string",
                    "example_values": [
                        "http://10.1.99.111:8080/secure/useravatar?size=small&ownerId=admin&avatarId=10500"
                    ],
                    "contains": [
                        "url"
                    ]
                },
                {
                    "data_path": "action_result.data.*.fields.comment.comments.*.updateAuthor.avatarUrls.32x32",
                    "data_type": "string",
                    "example_values": [
                        "http://10.1.99.111:8080/secure/useravatar?size=medium&ownerId=admin&avatarId=10500"
                    ],
                    "contains": [
                        "url"
                    ]
                },
                {
                    "data_path": "action_result.data.*.fields.comment.comments.*.updateAuthor.avatarUrls.48x48",
                    "data_type": "string",
                    "example_values": [
                        "http://10.1.99.111:8080/secure/useravatar?ownerId=admin&avatarId=10500"
                    ],
                    "contains": [
                        "url"
                    ]
                },
                {
                    "data_path": "action_result.data.*.fields.comment.comments.*.updateAuthor.displayName",
                    "data_type": "string",
                    "example_values": [
                        "Test Admin"
                    ]
                },
                {
                    "data_path": "action_result.data.*.fields.comment.comments.*.updateAuthor.emailAddress",
                    "data_type": "string",
                    "example_values": [
                        "notifications@splunk.us"
                    ],
                    "contains": [
                        "email"
                    ]
                },
                {
                    "data_path": "action_result.data.*.fields.comment.comments.*.updateAuthor.key",
                    "data_type": "string",
                    "example_values": [
                        "admin"
                    ]
                },
                {
                    "data_path": "action_result.data.*.fields.comment.comments.*.updateAuthor.name",
                    "data_type": "string",
                    "example_values": [
                        "admin"
                    ]
                },
                {
                    "data_path": "action_result.data.*.fields.comment.comments.*.updateAuthor.self",
                    "data_type": "string",
                    "example_values": [
                        "http://10.1.99.111:8080/rest/api/2/user?username=admin"
                    ],
                    "contains": [
                        "url"
                    ]
                },
                {
                    "data_path": "action_result.data.*.fields.comment.comments.*.updateAuthor.timeZone",
                    "data_type": "string",
                    "example_values": [
                        "UTC"
                    ]
                },
                {
                    "data_path": "action_result.data.*.fields.comment.comments.*.updated",
                    "data_type": "string",
                    "example_values": [
                        "2016-03-15T17:11:49.767-0700"
                    ]
                },
                {
                    "data_path": "action_result.data.*.fields.comment.comments.*.visibility.type",
                    "data_type": "string",
                    "example_values": [
                        "group",
                        "role"
                    ]
                },
                {
                    "data_path": "action_result.data.*.fields.comment.comments.*.visibility.value",
                    "data_type": "string",
                    "example_values": [
                        "jira-software-users",
                        "Users"
                    ]
                },
                {
                    "data_path": "action_result.data.*.fields.comment.maxResults",
                    "data_type": "numeric",
                    "example_values": [
                        5
                    ]
                },
                {
                    "data_path": "action_result.data.*.fields.comment.startAt",
                    "data_type": "numeric",
                    "example_values": [
                        0
                    ]
                },
                {
                    "data_path": "action_result.data.*.fields.comment.total",
                    "data_type": "numeric",
                    "example_values": [
                        5
                    ]
                },
                {
                    "data_path": "action_result.data.*.fields.components.*.id",
                    "data_type": "string",
                    "example_values": [
                        "10104"
                    ]
                },
                {
                    "data_path": "action_result.data.*.fields.components.*.name",
                    "data_type": "string",
                    "example_values": [
                        "comp_test1"
                    ]
                },
                {
                    "data_path": "action_result.data.*.fields.components.*.self",
                    "data_type": "string",
                    "example_values": [
                        "http://10.1.99.111:8080/rest/api/2/component/10104"
                    ],
                    "contains": [
                        "url"
                    ]
                },
                {
                    "data_path": "action_result.data.*.fields.created",
                    "data_type": "string",
                    "example_values": [
                        "2016-03-13T13:22:08.254-0700"
                    ]
                },
                {
                    "data_path": "action_result.data.*.fields.creator.accountId",
                    "data_type": "string",
                    "example_values": [
                        "557058:c4593bd2-4853-4a5e-a9ed-278ca5f17dce"
                    ]
                },
                {
                    "data_path": "action_result.data.*.fields.creator.accountType",
                    "data_type": "string",
                    "example_values": [
                        "atlassian"
                    ]
                },
                {
                    "data_path": "action_result.data.*.fields.creator.active",
                    "data_type": "boolean",
                    "example_values": [
                        false,
                        true
                    ]
                },
                {
                    "data_path": "action_result.data.*.fields.creator.avatarUrls.16x16",
                    "data_type": "string",
                    "contains": [
                        "url"
                    ],
                    "example_values": [
                        "http://10.1.99.111:8080/secure/useravatar?size=xsmall&ownerId=admin&avatarId=10500"
                    ]
                },
                {
                    "data_path": "action_result.data.*.fields.creator.avatarUrls.24x24",
                    "data_type": "string",
                    "contains": [
                        "url"
                    ],
                    "example_values": [
                        "http://10.1.99.111:8080/secure/useravatar?size=small&ownerId=admin&avatarId=10500"
                    ]
                },
                {
                    "data_path": "action_result.data.*.fields.creator.avatarUrls.32x32",
                    "data_type": "string",
                    "contains": [
                        "url"
                    ],
                    "example_values": [
                        "http://10.1.99.111:8080/secure/useravatar?size=medium&ownerId=admin&avatarId=10500"
                    ]
                },
                {
                    "data_path": "action_result.data.*.fields.creator.avatarUrls.48x48",
                    "data_type": "string",
                    "contains": [
                        "url"
                    ],
                    "example_values": [
                        "http://10.1.99.111:8080/secure/useravatar?ownerId=admin&avatarId=10500"
                    ]
                },
                {
                    "data_path": "action_result.data.*.fields.creator.displayName",
                    "data_type": "string",
                    "example_values": [
                        "Test Admin"
                    ]
                },
                {
                    "data_path": "action_result.data.*.fields.creator.emailAddress",
                    "data_type": "string",
                    "example_values": [
                        "notifications@splunk.us"
                    ],
                    "contains": [
                        "email"
                    ]
                },
                {
                    "data_path": "action_result.data.*.fields.creator.key",
                    "data_type": "string",
                    "example_values": [
                        "admin"
                    ]
                },
                {
                    "data_path": "action_result.data.*.fields.creator.name",
                    "data_type": "string",
                    "example_values": [
                        "admin"
                    ]
                },
                {
                    "data_path": "action_result.data.*.fields.creator.self",
                    "data_type": "string",
                    "contains": [
                        "url"
                    ],
                    "example_values": [
                        "http://10.1.99.111:8080/rest/api/2/user?username=admin"
                    ]
                },
                {
                    "data_path": "action_result.data.*.fields.creator.timeZone",
                    "data_type": "string",
                    "example_values": [
                        "UTC"
                    ]
                },
                {
                    "data_path": "action_result.data.*.fields.customfield_10000.errorMessage",
                    "data_type": "string",
                    "example_values": [
                        "The Service Desk you are trying to view does not exist"
                    ]
                },
                {
                    "data_path": "action_result.data.*.fields.customfield_10000.i18nErrorMessage.i18nKey",
                    "data_type": "string",
                    "example_values": [
                        "sd.agent.servicedesk.error.servicedesk.missing"
                    ]
                },
                {
                    "data_path": "action_result.data.*.fields.customfield_10002.errorMessage",
                    "data_type": "string",
                    "example_values": [
                        "The Service Desk you are trying to view does not exist"
                    ]
                },
                {
                    "data_path": "action_result.data.*.fields.customfield_10002.i18nErrorMessage.i18nKey",
                    "data_type": "string",
                    "example_values": [
                        "sd.agent.servicedesk.error.servicedesk.missing"
                    ]
                },
                {
                    "data_path": "action_result.data.*.fields.customfield_10400.errorMessage",
                    "data_type": "string",
                    "example_values": [
                        "The Service Desk you are trying to view does not exist"
                    ]
                },
                {
                    "data_path": "action_result.data.*.fields.customfield_10400.i18nErrorMessage.i18nKey",
                    "data_type": "string",
                    "example_values": [
                        "sd.agent.servicedesk.error.servicedesk.missing"
                    ]
                },
                {
                    "data_path": "action_result.data.*.fields.description",
                    "data_type": "string",
                    "example_values": [
                        "This is a sample testing description of the ticket"
                    ]
                },
                {
                    "data_path": "action_result.data.*.fields.duedate",
                    "data_type": "string"
                },
                {
                    "data_path": "action_result.data.*.fields.environment",
                    "data_type": "string",
                    "example_values": [
                        "above ground"
                    ]
                },
                {
                    "data_path": "action_result.data.*.fields.fixVersions.*.archived",
                    "data_type": "boolean",
                    "example_values": [
                        true,
                        false
                    ]
                },
                {
                    "data_path": "action_result.data.*.fields.fixVersions.*.id",
                    "data_type": "string",
                    "example_values": [
                        "10000"
                    ]
                },
                {
                    "data_path": "action_result.data.*.fields.fixVersions.*.name",
                    "data_type": "string",
                    "example_values": [
                        "1.0"
                    ]
                },
                {
                    "data_path": "action_result.data.*.fields.fixVersions.*.released",
                    "data_type": "boolean",
                    "example_values": [
                        true,
                        false
                    ]
                },
                {
                    "data_path": "action_result.data.*.fields.fixVersions.*.self",
                    "data_type": "string",
                    "example_values": [
                        "http://10.1.99.111:8080/rest/api/2/version/10000"
                    ],
                    "contains": [
                        "url"
                    ]
                },
                {
                    "data_path": "action_result.data.*.fields.issuelinks.*.id",
                    "data_type": "string",
                    "example_values": [
                        "10615"
                    ]
                },
                {
                    "data_path": "action_result.data.*.fields.issuelinks.*.outwardIssue.fields.issuetype.avatarId",
                    "data_type": "numeric",
                    "example_values": [
                        10303
                    ]
                },
                {
                    "data_path": "action_result.data.*.fields.issuelinks.*.outwardIssue.fields.issuetype.description",
                    "data_type": "string",
                    "example_values": [
                        "This Issue Type is used to create Zephyr Test within Jira"
                    ]
                },
                {
                    "data_path": "action_result.data.*.fields.issuelinks.*.outwardIssue.fields.issuetype.iconUrl",
                    "data_type": "string",
                    "example_values": [
                        "http://10.1.99.111:8080/download/resources/com.thed.zephyr.je/images/icons/ico_zephyr_issuetype.png"
                    ],
                    "contains": [
                        "url"
                    ]
                },
                {
                    "data_path": "action_result.data.*.fields.issuelinks.*.outwardIssue.fields.issuetype.id",
                    "data_type": "string",
                    "example_values": [
                        "10400"
                    ]
                },
                {
                    "data_path": "action_result.data.*.fields.issuelinks.*.outwardIssue.fields.issuetype.name",
                    "data_type": "string",
                    "example_values": [
                        "Test"
                    ]
                },
                {
                    "data_path": "action_result.data.*.fields.issuelinks.*.outwardIssue.fields.issuetype.self",
                    "data_type": "string",
                    "example_values": [
                        "http://10.1.99.111:8080/rest/api/2/issuetype/10400"
                    ],
                    "contains": [
                        "url"
                    ]
                },
                {
                    "data_path": "action_result.data.*.fields.issuelinks.*.outwardIssue.fields.issuetype.subtask",
                    "data_type": "boolean",
                    "example_values": [
                        true,
                        false
                    ]
                },
                {
                    "data_path": "action_result.data.*.fields.issuelinks.*.outwardIssue.fields.priority.iconUrl",
                    "data_type": "string",
                    "example_values": [
                        "http://10.1.99.111:8080/images/icons/priorities/high.svg"
                    ],
                    "contains": [
                        "url"
                    ]
                },
                {
                    "data_path": "action_result.data.*.fields.issuelinks.*.outwardIssue.fields.priority.id",
                    "data_type": "string",
                    "example_values": [
                        "2"
                    ]
                },
                {
                    "data_path": "action_result.data.*.fields.issuelinks.*.outwardIssue.fields.priority.name",
                    "data_type": "string",
                    "example_values": [
                        "High"
                    ]
                },
                {
                    "data_path": "action_result.data.*.fields.issuelinks.*.outwardIssue.fields.priority.self",
                    "data_type": "string",
                    "example_values": [
                        "http://10.1.99.111:8080/rest/api/2/priority/2"
                    ],
                    "contains": [
                        "url"
                    ]
                },
                {
                    "data_path": "action_result.data.*.fields.issuelinks.*.outwardIssue.fields.status.description",
                    "data_type": "string",
                    "example_values": [
                        ""
                    ]
                },
                {
                    "data_path": "action_result.data.*.fields.issuelinks.*.outwardIssue.fields.status.iconUrl",
                    "data_type": "string",
                    "example_values": [
                        "http://10.1.99.111:8080/images/icons/statuses/open.png"
                    ],
                    "contains": [
                        "url"
                    ]
                },
                {
                    "data_path": "action_result.data.*.fields.issuelinks.*.outwardIssue.fields.status.id",
                    "data_type": "string",
                    "example_values": [
                        "10000"
                    ]
                },
                {
                    "data_path": "action_result.data.*.fields.issuelinks.*.outwardIssue.fields.status.name",
                    "data_type": "string",
                    "example_values": [
                        "To Do"
                    ]
                },
                {
                    "data_path": "action_result.data.*.fields.issuelinks.*.outwardIssue.fields.status.self",
                    "data_type": "string",
                    "example_values": [
                        "http://10.1.16.180:8080/rest/api/2/status/10000"
                    ],
                    "contains": [
                        "url"
                    ]
                },
                {
                    "data_path": "action_result.data.*.fields.issuelinks.*.outwardIssue.fields.status.statusCategory.colorName",
                    "data_type": "string",
                    "example_values": [
                        "blue-gray"
                    ]
                },
                {
                    "data_path": "action_result.data.*.fields.issuelinks.*.outwardIssue.fields.status.statusCategory.id",
                    "data_type": "numeric",
                    "example_values": [
                        2
                    ]
                },
                {
                    "data_path": "action_result.data.*.fields.issuelinks.*.outwardIssue.fields.status.statusCategory.key",
                    "data_type": "string",
                    "example_values": [
                        "new"
                    ]
                },
                {
                    "data_path": "action_result.data.*.fields.issuelinks.*.outwardIssue.fields.status.statusCategory.name",
                    "data_type": "string",
                    "example_values": [
                        "To Do"
                    ]
                },
                {
                    "data_path": "action_result.data.*.fields.issuelinks.*.outwardIssue.fields.status.statusCategory.self",
                    "data_type": "string",
                    "example_values": [
                        "http://10.1.99.111:8080/rest/api/2/statuscategory/2"
                    ],
                    "contains": [
                        "url"
                    ]
                },
                {
                    "data_path": "action_result.data.*.fields.issuelinks.*.outwardIssue.fields.summary",
                    "data_type": "string",
                    "example_values": [
                        "Mission Control Functionality"
                    ]
                },
                {
                    "data_path": "action_result.data.*.fields.issuelinks.*.outwardIssue.id",
                    "data_type": "string",
                    "example_values": [
                        "11849"
                    ]
                },
                {
                    "data_path": "action_result.data.*.fields.issuelinks.*.outwardIssue.key",
                    "data_type": "string",
                    "example_values": [
                        "ZEP-14"
                    ]
                },
                {
                    "data_path": "action_result.data.*.fields.issuelinks.*.outwardIssue.self",
                    "data_type": "string",
                    "example_values": [
                        "http://10.1.99.111:8080/rest/api/2/issue/11849"
                    ],
                    "contains": [
                        "url"
                    ]
                },
                {
                    "data_path": "action_result.data.*.fields.issuelinks.*.self",
                    "data_type": "string",
                    "example_values": [
                        "http://10.1.99.111:8080/rest/api/2/issueLink/10615"
                    ],
                    "contains": [
                        "url"
                    ]
                },
                {
                    "data_path": "action_result.data.*.fields.issuelinks.*.type.id",
                    "data_type": "string",
                    "example_values": [
                        "10000"
                    ]
                },
                {
                    "data_path": "action_result.data.*.fields.issuelinks.*.type.inward",
                    "data_type": "string",
                    "example_values": [
                        "is blocked by"
                    ]
                },
                {
                    "data_path": "action_result.data.*.fields.issuelinks.*.type.name",
                    "data_type": "string",
                    "example_values": [
                        "Blocks"
                    ]
                },
                {
                    "data_path": "action_result.data.*.fields.issuelinks.*.type.outward",
                    "data_type": "string",
                    "example_values": [
                        "blocks"
                    ]
                },
                {
                    "data_path": "action_result.data.*.fields.issuelinks.*.type.self",
                    "data_type": "string",
                    "example_values": [
                        "http://10.1.99.111:8080/rest/api/2/issueLinkType/10000"
                    ],
                    "contains": [
                        "url"
                    ]
                },
                {
                    "data_path": "action_result.data.*.fields.issuetype.avatarId",
                    "data_type": "numeric",
                    "example_values": [
                        10303
                    ]
                },
                {
                    "data_path": "action_result.data.*.fields.issuetype.description",
                    "data_type": "string",
                    "example_values": [
                        "A problem which impairs or prevents the functions of the product"
                    ]
                },
                {
                    "data_path": "action_result.data.*.fields.issuetype.iconUrl",
                    "data_type": "string",
                    "contains": [
                        "url"
                    ],
                    "example_values": [
                        "http://10.1.99.111:8080/secure/viewavatar?size=xsmall&avatarId=10303&avatarType=issuetype"
                    ]
                },
                {
                    "data_path": "action_result.data.*.fields.issuetype.id",
                    "data_type": "string",
                    "example_values": [
                        "1"
                    ]
                },
                {
                    "data_path": "action_result.data.*.fields.issuetype.name",
                    "data_type": "string",
                    "contains": [
                        "jira issue type"
                    ],
                    "example_values": [
                        "Defect"
                    ]
                },
                {
                    "data_path": "action_result.data.*.fields.issuetype.self",
                    "data_type": "string",
                    "contains": [
                        "url"
                    ],
                    "example_values": [
                        "http://10.1.99.111:8080/rest/api/2/issuetype/1"
                    ]
                },
                {
                    "data_path": "action_result.data.*.fields.issuetype.subtask",
                    "data_type": "boolean",
                    "example_values": [
                        false,
                        true
                    ]
                },
                {
                    "data_path": "action_result.data.*.fields.labels",
                    "data_type": "string",
                    "example_values": [
                        "area51"
                    ]
                },
                {
                    "data_path": "action_result.data.*.fields.lastViewed",
                    "data_type": "string",
                    "example_values": [
                        "2018-09-20T23:54:50.643-0700"
                    ]
                },
                {
                    "data_path": "action_result.data.*.fields.priority.iconUrl",
                    "data_type": "string",
                    "contains": [
                        "url"
                    ],
                    "example_values": [
                        "http://10.1.99.111:8080/images/icons/priorities/medium.svg"
                    ]
                },
                {
                    "data_path": "action_result.data.*.fields.priority.id",
                    "data_type": "string",
                    "example_values": [
                        "3"
                    ]
                },
                {
                    "data_path": "action_result.data.*.fields.priority.name",
                    "data_type": "string",
                    "example_values": [
                        "Medium"
                    ]
                },
                {
                    "data_path": "action_result.data.*.fields.priority.self",
                    "data_type": "string",
                    "contains": [
                        "url"
                    ],
                    "example_values": [
                        "http://10.1.99.111:8080/rest/api/2/priority/3"
                    ]
                },
                {
                    "data_path": "action_result.data.*.fields.progress.progress",
                    "data_type": "numeric",
                    "example_values": [
                        0
                    ]
                },
                {
                    "data_path": "action_result.data.*.fields.progress.total",
                    "data_type": "numeric",
                    "example_values": [
                        0
                    ]
                },
                {
                    "data_path": "action_result.data.*.fields.project.avatarUrls.16x16",
                    "data_type": "string",
                    "contains": [
                        "url"
                    ],
                    "example_values": [
                        "http://10.1.99.111:8080/secure/projectavatar?size=xsmall&avatarId=10403"
                    ]
                },
                {
                    "data_path": "action_result.data.*.fields.project.avatarUrls.24x24",
                    "data_type": "string",
                    "contains": [
                        "url"
                    ],
                    "example_values": [
                        "http://10.1.99.111:8080/secure/projectavatar?size=small&avatarId=10403"
                    ]
                },
                {
                    "data_path": "action_result.data.*.fields.project.avatarUrls.32x32",
                    "data_type": "string",
                    "contains": [
                        "url"
                    ],
                    "example_values": [
                        "http://10.1.99.111:8080/secure/projectavatar?size=medium&avatarId=10403"
                    ]
                },
                {
                    "data_path": "action_result.data.*.fields.project.avatarUrls.48x48",
                    "data_type": "string",
                    "contains": [
                        "url"
                    ],
                    "example_values": [
                        "http://10.1.99.111:8080/secure/projectavatar?avatarId=10403"
                    ]
                },
                {
                    "data_path": "action_result.data.*.fields.project.id",
                    "data_type": "string",
                    "example_values": [
                        "10100"
                    ]
                },
                {
                    "data_path": "action_result.data.*.fields.project.key",
                    "data_type": "string",
                    "example_values": [
                        "MAN"
                    ]
                },
                {
                    "data_path": "action_result.data.*.fields.project.name",
                    "data_type": "string",
                    "example_values": [
                        "TestProject"
                    ]
                },
                {
                    "data_path": "action_result.data.*.fields.project.projectCategory.description",
                    "data_type": "string",
                    "example_values": [
                        "test"
                    ]
                },
                {
                    "data_path": "action_result.data.*.fields.project.projectCategory.id",
                    "data_type": "string",
                    "example_values": [
                        "10000"
                    ]
                },
                {
                    "data_path": "action_result.data.*.fields.project.projectCategory.name",
                    "data_type": "string",
                    "example_values": [
                        "QA-Team"
                    ]
                },
                {
                    "data_path": "action_result.data.*.fields.project.projectCategory.self",
                    "data_type": "string",
                    "example_values": [
                        "https://testlab.atlassian.net/rest/api/2/projectCategory/10000"
                    ]
                },
                {
                    "data_path": "action_result.data.*.fields.project.projectTypeKey",
                    "data_type": "string",
                    "example_values": [
                        "software"
                    ]
                },
                {
                    "data_path": "action_result.data.*.fields.project.self",
                    "data_type": "string",
                    "contains": [
                        "url"
                    ],
                    "example_values": [
                        "http://10.1.99.111:8080/rest/api/2/project/10100"
                    ]
                },
                {
                    "data_path": "action_result.data.*.fields.project.simplified",
                    "data_type": "boolean",
                    "example_values": [
                        false
                    ]
                },
                {
                    "data_path": "action_result.data.*.fields.reporter.accountType",
                    "data_type": "string",
                    "example_values": [
                        "atlassian"
                    ]
                },
                {
                    "data_path": "action_result.data.*.fields.reporter.active",
                    "data_type": "boolean",
                    "example_values": [
                        false,
                        true
                    ]
                },
                {
                    "data_path": "action_result.data.*.fields.reporter.avatarUrls.16x16",
                    "data_type": "string",
                    "contains": [
                        "url"
                    ],
                    "example_values": [
                        "http://10.1.99.111:8080/secure/useravatar?size=xsmall&ownerId=admin&avatarId=10500"
                    ]
                },
                {
                    "data_path": "action_result.data.*.fields.reporter.avatarUrls.24x24",
                    "data_type": "string",
                    "contains": [
                        "url"
                    ],
                    "example_values": [
                        "http://10.1.99.111:8080/secure/useravatar?size=small&ownerId=admin&avatarId=10500"
                    ]
                },
                {
                    "data_path": "action_result.data.*.fields.reporter.avatarUrls.32x32",
                    "data_type": "string",
                    "contains": [
                        "url"
                    ],
                    "example_values": [
                        "http://10.1.99.111:8080/secure/useravatar?size=medium&ownerId=admin&avatarId=10500"
                    ]
                },
                {
                    "data_path": "action_result.data.*.fields.reporter.avatarUrls.48x48",
                    "data_type": "string",
                    "contains": [
                        "url"
                    ],
                    "example_values": [
                        "http://10.1.99.111:8080/secure/useravatar?ownerId=admin&avatarId=10500"
                    ]
                },
                {
                    "data_path": "action_result.data.*.fields.reporter.displayName",
                    "data_type": "string",
                    "example_values": [
                        "Test Admin"
                    ]
                },
                {
                    "data_path": "action_result.data.*.fields.reporter.emailAddress",
                    "data_type": "string",
                    "example_values": [
                        "notifications@splunk.us"
                    ],
                    "contains": [
                        "email"
                    ]
                },
                {
                    "data_path": "action_result.data.*.fields.reporter.key",
                    "data_type": "string",
                    "example_values": [
                        "admin"
                    ]
                },
                {
                    "data_path": "action_result.data.*.fields.reporter.name",
                    "data_type": "string",
                    "example_values": [
                        "admin"
                    ]
                },
                {
                    "data_path": "action_result.data.*.fields.reporter.self",
                    "data_type": "string",
                    "contains": [
                        "url"
                    ],
                    "example_values": [
                        "http://10.1.99.111:8080/rest/api/2/user?username=admin"
                    ]
                },
                {
                    "data_path": "action_result.data.*.fields.reporter.timeZone",
                    "data_type": "string",
                    "example_values": [
                        "UTC"
                    ]
                },
                {
                    "data_path": "action_result.data.*.fields.resolution",
                    "data_type": "string"
                },
                {
                    "data_path": "action_result.data.*.fields.resolution.description",
                    "data_type": "string",
                    "example_values": [
                        "Work has been completed on this issue"
                    ]
                },
                {
                    "data_path": "action_result.data.*.fields.resolution.id",
                    "data_type": "string",
                    "example_values": [
                        "10000"
                    ]
                },
                {
                    "data_path": "action_result.data.*.fields.resolution.name",
                    "data_type": "string",
                    "example_values": [
                        "Done"
                    ]
                },
                {
                    "data_path": "action_result.data.*.fields.resolution.self",
                    "data_type": "string",
                    "example_values": [
                        "http://10.1.99.111:8080/rest/api/2/resolution/10000"
                    ],
                    "contains": [
                        "url"
                    ]
                },
                {
                    "data_path": "action_result.data.*.fields.resolutiondate",
                    "data_type": "string",
                    "example_values": [
                        "2018-09-20T19:02:38.646-0700"
                    ]
                },
                {
                    "data_path": "action_result.data.*.fields.security",
                    "data_type": "string",
                    "example_values": [
                        ""
                    ]
                },
                {
                    "data_path": "action_result.data.*.fields.status.description",
                    "data_type": "string",
                    "example_values": [
                        "This is sample testing description"
                    ]
                },
                {
                    "data_path": "action_result.data.*.fields.status.iconUrl",
                    "data_type": "string",
                    "contains": [
                        "url"
                    ],
                    "example_values": [
                        "http://10.1.99.111:8080/images/icons/statuses/closed.png"
                    ]
                },
                {
                    "data_path": "action_result.data.*.fields.status.id",
                    "data_type": "string",
                    "example_values": [
                        "10001"
                    ]
                },
                {
                    "data_path": "action_result.data.*.fields.status.name",
                    "data_type": "string",
                    "example_values": [
                        "Done"
                    ]
                },
                {
                    "data_path": "action_result.data.*.fields.status.self",
                    "data_type": "string",
                    "contains": [
                        "url"
                    ],
                    "example_values": [
                        "http://10.1.99.111:8080/rest/api/2/status/10001"
                    ]
                },
                {
                    "data_path": "action_result.data.*.fields.status.statusCategory.colorName",
                    "data_type": "string",
                    "example_values": [
                        "green"
                    ]
                },
                {
                    "data_path": "action_result.data.*.fields.status.statusCategory.id",
                    "data_type": "numeric",
                    "example_values": [
                        3
                    ]
                },
                {
                    "data_path": "action_result.data.*.fields.status.statusCategory.key",
                    "data_type": "string",
                    "example_values": [
                        "done"
                    ]
                },
                {
                    "data_path": "action_result.data.*.fields.status.statusCategory.name",
                    "data_type": "string",
                    "example_values": [
                        "Done"
                    ]
                },
                {
                    "data_path": "action_result.data.*.fields.status.statusCategory.self",
                    "data_type": "string",
                    "contains": [
                        "url"
                    ],
                    "example_values": [
                        "http://10.1.99.111:8080/rest/api/2/statuscategory/3"
                    ]
                },
                {
                    "data_path": "action_result.data.*.fields.statuscategorychangedate",
                    "data_type": "string",
                    "example_values": [
                        "2019-07-22T22:43:07.771-0700"
                    ]
                },
                {
                    "data_path": "action_result.data.*.fields.summary",
                    "data_type": "string",
                    "example_values": [
                        "Sample summary"
                    ]
                },
                {
                    "data_path": "action_result.data.*.fields.timeestimate",
                    "data_type": "string"
                },
                {
                    "data_path": "action_result.data.*.fields.timeoriginalestimate",
                    "data_type": "string"
                },
                {
                    "data_path": "action_result.data.*.fields.timespent",
                    "data_type": "string"
                },
                {
                    "data_path": "action_result.data.*.fields.updated",
                    "data_type": "string",
                    "example_values": [
                        "2018-09-25T06:21:27.802-0700"
                    ]
                },
                {
                    "data_path": "action_result.data.*.fields.versions.*.archived",
                    "data_type": "boolean",
                    "example_values": [
                        true,
                        false
                    ]
                },
                {
                    "data_path": "action_result.data.*.fields.versions.*.id",
                    "data_type": "string",
                    "example_values": [
                        "10000"
                    ]
                },
                {
                    "data_path": "action_result.data.*.fields.versions.*.name",
                    "data_type": "string",
                    "example_values": [
                        "1.0"
                    ]
                },
                {
                    "data_path": "action_result.data.*.fields.versions.*.released",
                    "data_type": "boolean",
                    "example_values": [
                        true,
                        false
                    ]
                },
                {
                    "data_path": "action_result.data.*.fields.versions.*.self",
                    "data_type": "string",
                    "example_values": [
                        "http://10.1.99.111:8080/rest/api/2/version/10000"
                    ],
                    "contains": [
                        "url"
                    ]
                },
                {
                    "data_path": "action_result.data.*.fields.votes.hasVoted",
                    "data_type": "boolean",
                    "example_values": [
                        false,
                        true
                    ]
                },
                {
                    "data_path": "action_result.data.*.fields.votes.self",
                    "data_type": "string",
                    "contains": [
                        "url"
                    ],
                    "example_values": [
                        "http://10.1.99.111:8080/rest/api/2/issue/MAN-1/votes"
                    ]
                },
                {
                    "data_path": "action_result.data.*.fields.votes.votes",
                    "data_type": "numeric",
                    "example_values": [
                        0
                    ]
                },
                {
                    "data_path": "action_result.data.*.fields.watches.isWatching",
                    "data_type": "boolean",
                    "example_values": [
                        false,
                        true
                    ]
                },
                {
                    "data_path": "action_result.data.*.fields.watches.self",
                    "data_type": "string",
                    "contains": [
                        "url"
                    ],
                    "example_values": [
                        "http://10.1.99.111:8080/rest/api/2/issue/MAN-1/watchers"
                    ]
                },
                {
                    "data_path": "action_result.data.*.fields.watches.watchCount",
                    "data_type": "numeric",
                    "example_values": [
                        1
                    ]
                },
                {
                    "data_path": "action_result.data.*.fields.worklog.maxResults",
                    "data_type": "numeric",
                    "example_values": [
                        20
                    ]
                },
                {
                    "data_path": "action_result.data.*.fields.worklog.startAt",
                    "data_type": "numeric",
                    "example_values": [
                        0
                    ]
                },
                {
                    "data_path": "action_result.data.*.fields.worklog.total",
                    "data_type": "numeric",
                    "example_values": [
                        0
                    ]
                },
                {
                    "data_path": "action_result.data.*.fields.workratio",
                    "data_type": "numeric",
                    "example_values": [
                        -1
                    ]
                },
                {
                    "data_path": "action_result.data.*.id",
                    "data_type": "string",
                    "example_values": [
                        "10246"
                    ]
                },
                {
                    "data_path": "action_result.data.*.issue_type",
                    "data_type": "string",
                    "contains": [
                        "jira issue type"
                    ],
                    "example_values": [
                        "Defect"
                    ]
                },
                {
                    "data_path": "action_result.data.*.name",
                    "data_type": "string",
                    "contains": [
                        "jira ticket key"
                    ],
                    "example_values": [
                        "MAN-1"
                    ]
                },
                {
                    "data_path": "action_result.data.*.priority",
                    "data_type": "string",
                    "example_values": [
                        "Medium"
                    ]
                },
                {
                    "data_path": "action_result.data.*.project_key",
                    "data_type": "string",
                    "example_values": [
                        "MAN"
                    ]
                },
                {
                    "data_path": "action_result.data.*.reporter",
                    "data_type": "string",
                    "example_values": [
                        "Test Admin"
                    ]
                },
                {
                    "data_path": "action_result.data.*.resolution",
                    "data_type": "string",
                    "example_values": [
                        "Done"
                    ]
                },
                {
                    "data_path": "action_result.data.*.status",
                    "data_type": "string",
                    "example_values": [
                        "Done"
                    ]
                },
                {
                    "data_path": "action_result.data.*.summary",
                    "data_type": "string",
                    "example_values": [
                        "Sample summary"
                    ]
                },
                {
                    "data_path": "action_result.summary",
                    "data_type": "string"
                },
                {
                    "data_path": "action_result.message",
                    "data_type": "string",
                    "example_values": [
                        ""
                    ]
                },
                {
                    "data_path": "summary.total_objects",
                    "data_type": "numeric",
                    "example_values": [
                        1
                    ]
                },
                {
                    "data_path": "summary.total_objects_successful",
                    "data_type": "numeric",
                    "example_values": [
                        1
                    ]
                }
            ],
            "versions": "EQ(*)"
        },
        {
            "action": "set status",
            "description": "Set ticket (issue) status",
            "type": "generic",
            "identifier": "set_ticket_status",
            "read_only": false,
            "verbose": "In JIRA, the status transition of an issue is determined by the workflow defined for the project. The app will return an error if an un-allowed status transition is attempted. In such cases, the possible statuses are returned based on the issue's current status value.<br>The same is the case for invalid resolutions. Do note that some combinations of status and resolution values might be invalid, even if they are allowed individually.<br>To get valid values to use as input for the parameters:<ul><li>For valid <b>status</b> values:<ul><li>Log in to the JIRA server from the UI</li><li>Go to http://my_jira_ip/rest/api/2/issue/<i>[jira_issue_key]</i>/transitions</li><li>The returned JSON should contain a list of transitions</li><li>The name field denotes the status that can be set using this action</li></ul></li><li>For valid <b>resolution</b> values: <ul><li>Log in to the JIRA server from the UI</li><li>Go to http://my_jira_ip/rest/api/2/resolution</li><li>The returned JSON should contain a list of resolutions</li><li>The name field in each resolution denotes the value to be used</li></ul></li></ul>",
            "parameters": {
                "id": {
                    "data_type": "string",
                    "order": 0,
                    "description": "Ticket (issue) key",
                    "contains": [
                        "jira ticket key"
                    ],
                    "required": true,
                    "primary": true
                },
                "status": {
                    "data_type": "string",
                    "order": 1,
                    "description": "Status to set",
                    "contains": [
                        "jira ticket status"
                    ],
                    "required": true,
                    "primary": true
                },
                "resolution": {
                    "data_type": "string",
                    "order": 2,
                    "description": "Resolution to set",
                    "required": false
                },
                "comment": {
                    "data_type": "string",
                    "order": 3,
                    "description": "Comment to set",
                    "required": false
                }
            },
            "render": {
                "type": "custom",
                "view": "jira_view.display_view"
            },
            "output": [
                {
                    "data_path": "action_result.status",
                    "data_type": "string",
                    "example_values": [
                        "success",
                        "failed"
                    ]
                },
                {
                    "data_path": "action_result.parameter.comment",
                    "data_type": "string"
                },
                {
                    "data_path": "action_result.parameter.id",
                    "data_type": "string",
                    "contains": [
                        "jira ticket key"
                    ],
                    "example_values": [
                        "MAN-1"
                    ]
                },
                {
                    "data_path": "action_result.parameter.resolution",
                    "data_type": "string"
                },
                {
                    "data_path": "action_result.parameter.status",
                    "data_type": "string",
                    "contains": [
                        "jira ticket status"
                    ],
                    "example_values": [
                        "Done"
                    ]
                },
                {
                    "data_path": "action_result.data.*.description",
                    "data_type": "string",
                    "example_values": [
                        "This is a sample testing description of the ticket"
                    ]
                },
                {
                    "data_path": "action_result.data.*.fields.",
                    "data_type": "string",
                    "example_values": [
                        ""
                    ]
                },
                {
                    "data_path": "action_result.data.*.fields.",
                    "data_type": "string",
                    "example_values": [
                        ""
                    ]
                },
                {
                    "data_path": "action_result.data.*.fields.",
                    "data_type": "string",
                    "example_values": [
                        ""
                    ]
                },
                {
                    "data_path": "action_result.data.*.fields.",
                    "data_type": "string",
                    "example_values": [
                        ""
                    ]
                },
                {
                    "data_path": "action_result.data.*.fields.",
                    "data_type": "string",
                    "example_values": [
                        ""
                    ]
                },
                {
                    "data_path": "action_result.data.*.fields.",
                    "data_type": "string",
                    "example_values": [
                        ""
                    ]
                },
                {
                    "data_path": "action_result.data.*.fields.",
                    "data_type": "string",
                    "example_values": [
                        ""
                    ]
                },
                {
                    "data_path": "action_result.data.*.fields.",
                    "data_type": "string",
                    "example_values": []
                },
                {
                    "data_path": "action_result.data.*.fields.",
                    "data_type": "string",
                    "example_values": []
                },
                {
                    "data_path": "action_result.data.*.fields.",
                    "data_type": "string",
                    "example_values": []
                },
                {
                    "data_path": "action_result.data.*.fields.",
                    "data_type": "string",
                    "example_values": []
                },
                {
                    "data_path": "action_result.data.*.fields.",
                    "data_type": "string",
                    "example_values": []
                },
                {
                    "data_path": "action_result.data.*.fields.",
                    "data_type": "string",
                    "example_values": []
                },
                {
                    "data_path": "action_result.data.*.fields.",
                    "data_type": "string",
                    "example_values": []
                },
                {
                    "data_path": "action_result.data.*.fields.Epic Link",
                    "data_type": "string"
                },
                {
                    "data_path": "action_result.data.*.fields.Splunk Test",
                    "data_type": "string",
                    "example_values": [
                        ""
                    ]
                },
                {
                    "data_path": "action_result.data.*.fields.Sprint",
                    "data_type": "string",
                    "example_values": [
                        "com.atlassian.greenhopper.service.sprint.Sprint@6bb9ab97[id=1,rapidViewId=1,state=ACTIVE,name=MAN Sprint 1,startDate=2017-10-30T16:22:44.954-07:00,endDate=2017-11-13T16:22:00.000-08:00,completeDate=<null>,sequence=1]"
                    ]
                },
                {
                    "data_path": "action_result.data.*.fields.aggregateprogress.progress",
                    "data_type": "numeric",
                    "example_values": [
                        0
                    ]
                },
                {
                    "data_path": "action_result.data.*.fields.aggregateprogress.total",
                    "data_type": "numeric",
                    "example_values": [
                        0
                    ]
                },
                {
                    "data_path": "action_result.data.*.fields.aggregatetimeestimate",
                    "data_type": "string"
                },
                {
                    "data_path": "action_result.data.*.fields.aggregatetimeoriginalestimate",
                    "data_type": "string"
                },
                {
                    "data_path": "action_result.data.*.fields.aggregatetimespent",
                    "data_type": "string"
                },
                {
                    "data_path": "action_result.data.*.fields.assignee",
                    "data_type": "string"
                },
                {
                    "data_path": "action_result.data.*.fields.assignee.active",
                    "data_type": "boolean",
                    "example_values": [
                        false,
                        true
                    ]
                },
                {
                    "data_path": "action_result.data.*.fields.assignee.avatarUrls.16x16",
                    "data_type": "string",
                    "contains": [
                        "url"
                    ],
                    "example_values": [
                        "http://10.1.99.111:8080/secure/useravatar?size=xsmall&ownerId=admin&avatarId=10500"
                    ]
                },
                {
                    "data_path": "action_result.data.*.fields.assignee.avatarUrls.24x24",
                    "data_type": "string",
                    "contains": [
                        "url"
                    ],
                    "example_values": [
                        "http://10.1.99.111:8080/secure/useravatar?size=xsmall&ownerId=admin&avatarId=10500"
                    ]
                },
                {
                    "data_path": "action_result.data.*.fields.assignee.avatarUrls.32x32",
                    "data_type": "string",
                    "contains": [
                        "url"
                    ],
                    "example_values": [
                        "http://10.1.99.111:8080/secure/useravatar?size=xsmall&ownerId=admin&avatarId=10500"
                    ]
                },
                {
                    "data_path": "action_result.data.*.fields.assignee.avatarUrls.48x48",
                    "data_type": "string",
                    "contains": [
                        "url"
                    ],
                    "example_values": [
                        "http://10.1.99.111:8080/secure/useravatar?size=xsmall&ownerId=admin&avatarId=10500"
                    ]
                },
                {
                    "data_path": "action_result.data.*.fields.assignee.displayName",
                    "data_type": "string"
                },
                {
                    "data_path": "action_result.data.*.fields.assignee.emailAddress",
                    "data_type": "string"
                },
                {
                    "data_path": "action_result.data.*.fields.assignee.key",
                    "data_type": "string"
                },
                {
                    "data_path": "action_result.data.*.fields.assignee.name",
                    "data_type": "string"
                },
                {
                    "data_path": "action_result.data.*.fields.assignee.self",
                    "data_type": "string",
                    "contains": [
                        "url"
                    ],
                    "example_values": [
                        "http://10.1.99.111:8080/secure/useravatar?size=xsmall&ownerId=admin&avatarId=10500"
                    ]
                },
                {
                    "data_path": "action_result.data.*.fields.assignee.timeZone",
                    "data_type": "string"
                },
                {
                    "data_path": "action_result.data.*.fields.attachment.*.author.active",
                    "data_type": "boolean",
                    "example_values": [
                        true,
                        false
                    ]
                },
                {
                    "data_path": "action_result.data.*.fields.attachment.*.author.avatarUrls.16x16",
                    "data_type": "string",
                    "example_values": [
                        "http://10.1.99.111:8080/secure/useravatar?size=xsmall&ownerId=admin&avatarId=10500"
                    ],
                    "contains": [
                        "url"
                    ]
                },
                {
                    "data_path": "action_result.data.*.fields.attachment.*.author.avatarUrls.24x24",
                    "data_type": "string",
                    "example_values": [
                        "http://10.1.99.111:8080/secure/useravatar?size=small&ownerId=admin&avatarId=10500"
                    ],
                    "contains": [
                        "url"
                    ]
                },
                {
                    "data_path": "action_result.data.*.fields.attachment.*.author.avatarUrls.32x32",
                    "data_type": "string",
                    "example_values": [
                        "http://10.1.99.111:8080/secure/useravatar?size=medium&ownerId=admin&avatarId=10500"
                    ],
                    "contains": [
                        "url"
                    ]
                },
                {
                    "data_path": "action_result.data.*.fields.attachment.*.author.avatarUrls.48x48",
                    "data_type": "string",
                    "example_values": [
                        "http://10.1.99.111:8080/secure/useravatar?ownerId=admin&avatarId=10500"
                    ],
                    "contains": [
                        "url"
                    ]
                },
                {
                    "data_path": "action_result.data.*.fields.attachment.*.author.displayName",
                    "data_type": "string",
                    "example_values": [
                        "Test Admin"
                    ]
                },
                {
                    "data_path": "action_result.data.*.fields.attachment.*.author.emailAddress",
                    "data_type": "string",
                    "example_values": [
                        "notifications@splunk.us"
                    ],
                    "contains": [
                        "email"
                    ]
                },
                {
                    "data_path": "action_result.data.*.fields.attachment.*.author.key",
                    "data_type": "string",
                    "example_values": [
                        "admin"
                    ]
                },
                {
                    "data_path": "action_result.data.*.fields.attachment.*.author.name",
                    "data_type": "string",
                    "example_values": [
                        "admin"
                    ]
                },
                {
                    "data_path": "action_result.data.*.fields.attachment.*.author.self",
                    "data_type": "string",
                    "example_values": [
                        "http://10.1.99.111:8080/rest/api/2/user?username=admin"
                    ],
                    "contains": [
                        "url"
                    ]
                },
                {
                    "data_path": "action_result.data.*.fields.attachment.*.author.timeZone",
                    "data_type": "string",
                    "example_values": [
                        "UTC"
                    ]
                },
                {
                    "data_path": "action_result.data.*.fields.attachment.*.content",
                    "data_type": "string",
                    "example_values": [
                        "http://10.1.99.111:8080/secure/attachment/10403/Add+Comment.png"
                    ],
                    "contains": [
                        "url"
                    ]
                },
                {
                    "data_path": "action_result.data.*.fields.attachment.*.created",
                    "data_type": "string",
                    "example_values": [
                        "2018-09-19T18:15:01.060-0700"
                    ]
                },
                {
                    "data_path": "action_result.data.*.fields.attachment.*.filename",
                    "data_type": "string",
                    "example_values": [
                        "Add Comment.png"
                    ]
                },
                {
                    "data_path": "action_result.data.*.fields.attachment.*.id",
                    "data_type": "string",
                    "example_values": [
                        "10403"
                    ]
                },
                {
                    "data_path": "action_result.data.*.fields.attachment.*.mimeType",
                    "data_type": "string",
                    "example_values": [
                        "image/png"
                    ]
                },
                {
                    "data_path": "action_result.data.*.fields.attachment.*.self",
                    "data_type": "string",
                    "example_values": [
                        "http://10.1.99.111:8080/rest/api/2/attachment/10403"
                    ],
                    "contains": [
                        "url"
                    ]
                },
                {
                    "data_path": "action_result.data.*.fields.attachment.*.size",
                    "data_type": "numeric",
                    "example_values": [
                        97613
                    ]
                },
                {
                    "data_path": "action_result.data.*.fields.attachment.*.thumbnail",
                    "data_type": "string",
                    "example_values": [
                        "http://10.1.99.111:8080/secure/thumbnail/10403/_thumb_10403.png"
                    ],
                    "contains": [
                        "url"
                    ]
                },
                {
                    "data_path": "action_result.data.*.fields.comment.comments.*.author.active",
                    "data_type": "boolean",
                    "example_values": [
                        true,
                        false
                    ]
                },
                {
                    "data_path": "action_result.data.*.fields.comment.comments.*.author.avatarUrls.16x16",
                    "data_type": "string",
                    "example_values": [
                        "http://10.1.99.111:8080/secure/useravatar?size=xsmall&ownerId=admin&avatarId=10500"
                    ],
                    "contains": [
                        "url"
                    ]
                },
                {
                    "data_path": "action_result.data.*.fields.comment.comments.*.author.avatarUrls.24x24",
                    "data_type": "string",
                    "example_values": [
                        "http://10.1.99.111:8080/secure/useravatar?size=small&ownerId=admin&avatarId=10500"
                    ],
                    "contains": [
                        "url"
                    ]
                },
                {
                    "data_path": "action_result.data.*.fields.comment.comments.*.author.avatarUrls.32x32",
                    "data_type": "string",
                    "example_values": [
                        "http://10.1.99.111:8080/secure/useravatar?size=medium&ownerId=admin&avatarId=10500"
                    ],
                    "contains": [
                        "url"
                    ]
                },
                {
                    "data_path": "action_result.data.*.fields.comment.comments.*.author.avatarUrls.48x48",
                    "data_type": "string",
                    "example_values": [
                        "http://10.1.99.111:8080/secure/useravatar?ownerId=admin&avatarId=10500"
                    ],
                    "contains": [
                        "url"
                    ]
                },
                {
                    "data_path": "action_result.data.*.fields.comment.comments.*.author.displayName",
                    "data_type": "string",
                    "example_values": [
                        "Test Admin"
                    ]
                },
                {
                    "data_path": "action_result.data.*.fields.comment.comments.*.author.emailAddress",
                    "data_type": "string",
                    "example_values": [
                        "notifications@splunk.us"
                    ],
                    "contains": [
                        "email"
                    ]
                },
                {
                    "data_path": "action_result.data.*.fields.comment.comments.*.author.key",
                    "data_type": "string",
                    "example_values": [
                        "admin"
                    ]
                },
                {
                    "data_path": "action_result.data.*.fields.comment.comments.*.author.name",
                    "data_type": "string",
                    "example_values": [
                        "admin"
                    ]
                },
                {
                    "data_path": "action_result.data.*.fields.comment.comments.*.author.self",
                    "data_type": "string",
                    "example_values": [
                        "http://10.1.99.111:8080/rest/api/2/user?username=admin"
                    ],
                    "contains": [
                        "url"
                    ]
                },
                {
                    "data_path": "action_result.data.*.fields.comment.comments.*.author.timeZone",
                    "data_type": "string",
                    "example_values": [
                        "UTC"
                    ]
                },
                {
                    "data_path": "action_result.data.*.fields.comment.comments.*.body",
                    "data_type": "string",
                    "example_values": [
                        "This is sample testing comment body"
                    ]
                },
                {
                    "data_path": "action_result.data.*.fields.comment.comments.*.created",
                    "data_type": "string",
                    "example_values": [
                        "2016-03-15T17:11:49.767-0700"
                    ]
                },
                {
                    "data_path": "action_result.data.*.fields.comment.comments.*.id",
                    "data_type": "string",
                    "example_values": [
                        "10004"
                    ]
                },
                {
                    "data_path": "action_result.data.*.fields.comment.comments.*.self",
                    "data_type": "string",
                    "example_values": [
                        "http://10.1.99.111:8080/rest/api/2/issue/10246/comment/10004"
                    ],
                    "contains": [
                        "url"
                    ]
                },
                {
                    "data_path": "action_result.data.*.fields.comment.comments.*.updateAuthor.active",
                    "data_type": "boolean",
                    "example_values": [
                        true,
                        false
                    ]
                },
                {
                    "data_path": "action_result.data.*.fields.comment.comments.*.updateAuthor.avatarUrls.16x16",
                    "data_type": "string",
                    "example_values": [
                        "http://10.1.99.111:8080/secure/useravatar?size=xsmall&ownerId=admin&avatarId=10500"
                    ],
                    "contains": [
                        "url"
                    ]
                },
                {
                    "data_path": "action_result.data.*.fields.comment.comments.*.updateAuthor.avatarUrls.24x24",
                    "data_type": "string",
                    "example_values": [
                        "http://10.1.99.111:8080/secure/useravatar?size=small&ownerId=admin&avatarId=10500"
                    ],
                    "contains": [
                        "url"
                    ]
                },
                {
                    "data_path": "action_result.data.*.fields.comment.comments.*.updateAuthor.avatarUrls.32x32",
                    "data_type": "string",
                    "example_values": [
                        "http://10.1.99.111:8080/secure/useravatar?size=medium&ownerId=admin&avatarId=10500"
                    ],
                    "contains": [
                        "url"
                    ]
                },
                {
                    "data_path": "action_result.data.*.fields.comment.comments.*.updateAuthor.avatarUrls.48x48",
                    "data_type": "string",
                    "example_values": [
                        "http://10.1.99.111:8080/secure/useravatar?ownerId=admin&avatarId=10500"
                    ],
                    "contains": [
                        "url"
                    ]
                },
                {
                    "data_path": "action_result.data.*.fields.comment.comments.*.updateAuthor.displayName",
                    "data_type": "string",
                    "example_values": [
                        "Test Admin"
                    ]
                },
                {
                    "data_path": "action_result.data.*.fields.comment.comments.*.updateAuthor.emailAddress",
                    "data_type": "string",
                    "example_values": [
                        "notifications@splunk.us"
                    ],
                    "contains": [
                        "email"
                    ]
                },
                {
                    "data_path": "action_result.data.*.fields.comment.comments.*.updateAuthor.key",
                    "data_type": "string",
                    "example_values": [
                        "admin"
                    ]
                },
                {
                    "data_path": "action_result.data.*.fields.comment.comments.*.updateAuthor.name",
                    "data_type": "string",
                    "example_values": [
                        "admin"
                    ]
                },
                {
                    "data_path": "action_result.data.*.fields.comment.comments.*.updateAuthor.self",
                    "data_type": "string",
                    "example_values": [
                        "http://10.1.99.111:8080/rest/api/2/user?username=admin"
                    ],
                    "contains": [
                        "url"
                    ]
                },
                {
                    "data_path": "action_result.data.*.fields.comment.comments.*.updateAuthor.timeZone",
                    "data_type": "string",
                    "example_values": [
                        "UTC"
                    ]
                },
                {
                    "data_path": "action_result.data.*.fields.comment.comments.*.updated",
                    "data_type": "string",
                    "example_values": [
                        "2016-03-15T17:11:49.767-0700"
                    ]
                },
                {
                    "data_path": "action_result.data.*.fields.comment.maxResults",
                    "data_type": "numeric",
                    "example_values": [
                        5
                    ]
                },
                {
                    "data_path": "action_result.data.*.fields.comment.startAt",
                    "data_type": "numeric",
                    "example_values": [
                        0
                    ]
                },
                {
                    "data_path": "action_result.data.*.fields.comment.total",
                    "data_type": "numeric",
                    "example_values": [
                        5
                    ]
                },
                {
                    "data_path": "action_result.data.*.fields.components.*.id",
                    "data_type": "string",
                    "example_values": [
                        "10104"
                    ]
                },
                {
                    "data_path": "action_result.data.*.fields.components.*.name",
                    "data_type": "string",
                    "example_values": [
                        "comp_test1"
                    ]
                },
                {
                    "data_path": "action_result.data.*.fields.components.*.self",
                    "data_type": "string",
                    "example_values": [
                        "http://10.1.99.111:8080/rest/api/2/component/10104"
                    ],
                    "contains": [
                        "url"
                    ]
                },
                {
                    "data_path": "action_result.data.*.fields.created",
                    "data_type": "string",
                    "example_values": [
                        "2016-03-13T13:22:08.254-0700"
                    ]
                },
                {
                    "data_path": "action_result.data.*.fields.creator.active",
                    "data_type": "boolean",
                    "example_values": [
                        false,
                        true
                    ]
                },
                {
                    "data_path": "action_result.data.*.fields.creator.avatarUrls.16x16",
                    "data_type": "string",
                    "contains": [
                        "url"
                    ],
                    "example_values": [
                        "http://10.1.99.111:8080/secure/useravatar?size=xsmall&ownerId=admin&avatarId=10500"
                    ]
                },
                {
                    "data_path": "action_result.data.*.fields.creator.avatarUrls.24x24",
                    "data_type": "string",
                    "contains": [
                        "url"
                    ],
                    "example_values": [
                        "http://10.1.99.111:8080/secure/useravatar?size=small&ownerId=admin&avatarId=10500"
                    ]
                },
                {
                    "data_path": "action_result.data.*.fields.creator.avatarUrls.32x32",
                    "data_type": "string",
                    "contains": [
                        "url"
                    ],
                    "example_values": [
                        "http://10.1.99.111:8080/secure/useravatar?size=medium&ownerId=admin&avatarId=10500"
                    ]
                },
                {
                    "data_path": "action_result.data.*.fields.creator.avatarUrls.48x48",
                    "data_type": "string",
                    "contains": [
                        "url"
                    ],
                    "example_values": [
                        "http://10.1.99.111:8080/secure/useravatar?ownerId=admin&avatarId=10500"
                    ]
                },
                {
                    "data_path": "action_result.data.*.fields.creator.displayName",
                    "data_type": "string",
                    "example_values": [
                        "Test Admin"
                    ]
                },
                {
                    "data_path": "action_result.data.*.fields.creator.emailAddress",
                    "data_type": "string",
                    "example_values": [
                        "notifications@splunk.us"
                    ],
                    "contains": [
                        "email"
                    ]
                },
                {
                    "data_path": "action_result.data.*.fields.creator.key",
                    "data_type": "string",
                    "example_values": [
                        "admin"
                    ]
                },
                {
                    "data_path": "action_result.data.*.fields.creator.name",
                    "data_type": "string",
                    "example_values": [
                        "admin"
                    ]
                },
                {
                    "data_path": "action_result.data.*.fields.creator.self",
                    "data_type": "string",
                    "contains": [
                        "url"
                    ],
                    "example_values": [
                        "http://10.1.99.111:8080/rest/api/2/user?username=admin"
                    ]
                },
                {
                    "data_path": "action_result.data.*.fields.creator.timeZone",
                    "data_type": "string",
                    "example_values": [
                        "UTC"
                    ]
                },
                {
                    "data_path": "action_result.data.*.fields.customfield_10000.errorMessage",
                    "data_type": "string",
                    "example_values": [
                        "The Service Desk you are trying to view does not exist"
                    ]
                },
                {
                    "data_path": "action_result.data.*.fields.customfield_10000.i18nErrorMessage.i18nKey",
                    "data_type": "string",
                    "example_values": [
                        "sd.agent.servicedesk.error.servicedesk.missing"
                    ]
                },
                {
                    "data_path": "action_result.data.*.fields.customfield_10002.errorMessage",
                    "data_type": "string",
                    "example_values": [
                        "The Service Desk you are trying to view does not exist"
                    ]
                },
                {
                    "data_path": "action_result.data.*.fields.customfield_10002.i18nErrorMessage.i18nKey",
                    "data_type": "string",
                    "example_values": [
                        "sd.agent.servicedesk.error.servicedesk.missing"
                    ]
                },
                {
                    "data_path": "action_result.data.*.fields.customfield_10400.errorMessage",
                    "data_type": "string",
                    "example_values": [
                        "The Service Desk you are trying to view does not exist"
                    ]
                },
                {
                    "data_path": "action_result.data.*.fields.customfield_10400.i18nErrorMessage.i18nKey",
                    "data_type": "string",
                    "example_values": [
                        "sd.agent.servicedesk.error.servicedesk.missing"
                    ]
                },
                {
                    "data_path": "action_result.data.*.fields.description",
                    "data_type": "string",
                    "example_values": [
                        "This is a sample testing description of the ticket"
                    ]
                },
                {
                    "data_path": "action_result.data.*.fields.duedate",
                    "data_type": "string"
                },
                {
                    "data_path": "action_result.data.*.fields.environment",
                    "data_type": "string",
                    "example_values": [
                        "above ground"
                    ]
                },
                {
                    "data_path": "action_result.data.*.fields.fixVersions.*.archived",
                    "data_type": "boolean",
                    "example_values": [
                        true,
                        false
                    ]
                },
                {
                    "data_path": "action_result.data.*.fields.fixVersions.*.id",
                    "data_type": "string",
                    "example_values": [
                        "10000"
                    ]
                },
                {
                    "data_path": "action_result.data.*.fields.fixVersions.*.name",
                    "data_type": "string",
                    "example_values": [
                        "1.0"
                    ]
                },
                {
                    "data_path": "action_result.data.*.fields.fixVersions.*.released",
                    "data_type": "boolean",
                    "example_values": [
                        true,
                        false
                    ]
                },
                {
                    "data_path": "action_result.data.*.fields.fixVersions.*.self",
                    "data_type": "string",
                    "example_values": [
                        "http://10.1.99.111:8080/rest/api/2/version/10000"
                    ],
                    "contains": [
                        "url"
                    ]
                },
                {
                    "data_path": "action_result.data.*.fields.issuetype.avatarId",
                    "data_type": "numeric",
                    "example_values": [
                        10303
                    ]
                },
                {
                    "data_path": "action_result.data.*.fields.issuetype.description",
                    "data_type": "string",
                    "example_values": [
                        "A problem which impairs or prevents the functions of the product"
                    ]
                },
                {
                    "data_path": "action_result.data.*.fields.issuetype.iconUrl",
                    "data_type": "string",
                    "contains": [
                        "url"
                    ],
                    "example_values": [
                        "http://10.1.99.111:8080/secure/viewavatar?size=xsmall&avatarId=10303&avatarType=issuetype"
                    ]
                },
                {
                    "data_path": "action_result.data.*.fields.issuetype.id",
                    "data_type": "string",
                    "example_values": [
                        "1"
                    ]
                },
                {
                    "data_path": "action_result.data.*.fields.issuetype.name",
                    "data_type": "string",
                    "contains": [
                        "jira issue type"
                    ],
                    "example_values": [
                        "Defect"
                    ]
                },
                {
                    "data_path": "action_result.data.*.fields.issuetype.self",
                    "data_type": "string",
                    "contains": [
                        "url"
                    ],
                    "example_values": [
                        "http://10.1.99.111:8080/rest/api/2/issuetype/1"
                    ]
                },
                {
                    "data_path": "action_result.data.*.fields.issuetype.subtask",
                    "data_type": "boolean",
                    "example_values": [
                        false,
                        true
                    ]
                },
                {
                    "data_path": "action_result.data.*.fields.labels",
                    "data_type": "string",
                    "example_values": [
                        "test51"
                    ]
                },
                {
                    "data_path": "action_result.data.*.fields.lastViewed",
                    "data_type": "string",
                    "example_values": [
                        "2018-09-20T23:54:50.643-0700"
                    ]
                },
                {
                    "data_path": "action_result.data.*.fields.priority.iconUrl",
                    "data_type": "string",
                    "contains": [
                        "url"
                    ],
                    "example_values": [
                        "http://10.1.99.111:8080/images/icons/priorities/medium.svg"
                    ]
                },
                {
                    "data_path": "action_result.data.*.fields.priority.id",
                    "data_type": "string",
                    "example_values": [
                        "3"
                    ]
                },
                {
                    "data_path": "action_result.data.*.fields.priority.name",
                    "data_type": "string",
                    "example_values": [
                        "Medium"
                    ]
                },
                {
                    "data_path": "action_result.data.*.fields.priority.self",
                    "data_type": "string",
                    "contains": [
                        "url"
                    ],
                    "example_values": [
                        "http://10.1.99.111:8080/rest/api/2/priority/3"
                    ]
                },
                {
                    "data_path": "action_result.data.*.fields.progress.progress",
                    "data_type": "numeric",
                    "example_values": [
                        0
                    ]
                },
                {
                    "data_path": "action_result.data.*.fields.progress.total",
                    "data_type": "numeric",
                    "example_values": [
                        0
                    ]
                },
                {
                    "data_path": "action_result.data.*.fields.project.avatarUrls.16x16",
                    "data_type": "string",
                    "contains": [
                        "url"
                    ],
                    "example_values": [
                        "http://10.1.99.111:8080/secure/projectavatar?size=xsmall&avatarId=10403"
                    ]
                },
                {
                    "data_path": "action_result.data.*.fields.project.avatarUrls.24x24",
                    "data_type": "string",
                    "contains": [
                        "url"
                    ],
                    "example_values": [
                        "http://10.1.99.111:8080/secure/projectavatar?size=small&avatarId=10403"
                    ]
                },
                {
                    "data_path": "action_result.data.*.fields.project.avatarUrls.32x32",
                    "data_type": "string",
                    "contains": [
                        "url"
                    ],
                    "example_values": [
                        "http://10.1.99.111:8080/secure/projectavatar?size=medium&avatarId=10403"
                    ]
                },
                {
                    "data_path": "action_result.data.*.fields.project.avatarUrls.48x48",
                    "data_type": "string",
                    "contains": [
                        "url"
                    ],
                    "example_values": [
                        "http://10.1.99.111:8080/secure/projectavatar?avatarId=10403"
                    ]
                },
                {
                    "data_path": "action_result.data.*.fields.project.id",
                    "data_type": "string",
                    "example_values": [
                        "10100"
                    ]
                },
                {
                    "data_path": "action_result.data.*.fields.project.key",
                    "data_type": "string",
                    "example_values": [
                        "MAN"
                    ]
                },
                {
                    "data_path": "action_result.data.*.fields.project.name",
                    "data_type": "string",
                    "example_values": [
                        "TestProject"
                    ]
                },
                {
                    "data_path": "action_result.data.*.fields.project.self",
                    "data_type": "string",
                    "contains": [
                        "url"
                    ],
                    "example_values": [
                        "http://10.1.99.111:8080/rest/api/2/project/10100"
                    ]
                },
                {
                    "data_path": "action_result.data.*.fields.reporter.active",
                    "data_type": "boolean",
                    "example_values": [
                        false,
                        true
                    ]
                },
                {
                    "data_path": "action_result.data.*.fields.reporter.avatarUrls.16x16",
                    "data_type": "string",
                    "contains": [
                        "url"
                    ],
                    "example_values": [
                        "http://10.1.99.111:8080/secure/useravatar?size=xsmall&ownerId=admin&avatarId=10500"
                    ]
                },
                {
                    "data_path": "action_result.data.*.fields.reporter.avatarUrls.24x24",
                    "data_type": "string",
                    "contains": [
                        "url"
                    ],
                    "example_values": [
                        "http://10.1.99.111:8080/secure/useravatar?size=small&ownerId=admin&avatarId=10500"
                    ]
                },
                {
                    "data_path": "action_result.data.*.fields.reporter.avatarUrls.32x32",
                    "data_type": "string",
                    "contains": [
                        "url"
                    ],
                    "example_values": [
                        "http://10.1.99.111:8080/secure/useravatar?size=medium&ownerId=admin&avatarId=10500"
                    ]
                },
                {
                    "data_path": "action_result.data.*.fields.reporter.avatarUrls.48x48",
                    "data_type": "string",
                    "contains": [
                        "url"
                    ],
                    "example_values": [
                        "http://10.1.99.111:8080/secure/useravatar?ownerId=admin&avatarId=10500"
                    ]
                },
                {
                    "data_path": "action_result.data.*.fields.reporter.displayName",
                    "data_type": "string",
                    "example_values": [
                        "Test Admin"
                    ]
                },
                {
                    "data_path": "action_result.data.*.fields.reporter.emailAddress",
                    "data_type": "string",
                    "example_values": [
                        "notifications@splunk.us"
                    ],
                    "contains": [
                        "email"
                    ]
                },
                {
                    "data_path": "action_result.data.*.fields.reporter.key",
                    "data_type": "string",
                    "example_values": [
                        "admin"
                    ]
                },
                {
                    "data_path": "action_result.data.*.fields.reporter.name",
                    "data_type": "string",
                    "example_values": [
                        "admin"
                    ]
                },
                {
                    "data_path": "action_result.data.*.fields.reporter.self",
                    "data_type": "string",
                    "contains": [
                        "url"
                    ],
                    "example_values": [
                        "http://10.1.99.111:8080/rest/api/2/user?username=admin"
                    ]
                },
                {
                    "data_path": "action_result.data.*.fields.reporter.timeZone",
                    "data_type": "string",
                    "example_values": [
                        "UTC"
                    ]
                },
                {
                    "data_path": "action_result.data.*.fields.resolution.description",
                    "data_type": "string",
                    "example_values": [
                        "Work has been completed on this issue"
                    ]
                },
                {
                    "data_path": "action_result.data.*.fields.resolution.id",
                    "data_type": "string",
                    "example_values": [
                        "10000"
                    ]
                },
                {
                    "data_path": "action_result.data.*.fields.resolution.name",
                    "data_type": "string",
                    "example_values": [
                        "Done"
                    ]
                },
                {
                    "data_path": "action_result.data.*.fields.resolution.self",
                    "data_type": "string",
                    "example_values": [
                        "http://10.1.99.111:8080/rest/api/2/resolution/10000"
                    ],
                    "contains": [
                        "url"
                    ]
                },
                {
                    "data_path": "action_result.data.*.fields.resolutiondate",
                    "data_type": "string",
                    "example_values": [
                        "2018-09-20T19:02:38.646-0700"
                    ]
                },
                {
                    "data_path": "action_result.data.*.fields.status.description",
                    "data_type": "string",
                    "example_values": [
                        "This is sample testing description"
                    ]
                },
                {
                    "data_path": "action_result.data.*.fields.status.iconUrl",
                    "data_type": "string",
                    "contains": [
                        "url"
                    ],
                    "example_values": [
                        "http://10.1.99.111:8080/images/icons/statuses/closed.png"
                    ]
                },
                {
                    "data_path": "action_result.data.*.fields.status.id",
                    "data_type": "string",
                    "example_values": [
                        "10001"
                    ]
                },
                {
                    "data_path": "action_result.data.*.fields.status.name",
                    "data_type": "string",
                    "example_values": [
                        "Done"
                    ]
                },
                {
                    "data_path": "action_result.data.*.fields.status.self",
                    "data_type": "string",
                    "contains": [
                        "url"
                    ],
                    "example_values": [
                        "http://10.1.99.111:8080/rest/api/2/status/10001"
                    ]
                },
                {
                    "data_path": "action_result.data.*.fields.status.statusCategory.colorName",
                    "data_type": "string",
                    "example_values": [
                        "green"
                    ]
                },
                {
                    "data_path": "action_result.data.*.fields.status.statusCategory.id",
                    "data_type": "numeric",
                    "example_values": [
                        3
                    ]
                },
                {
                    "data_path": "action_result.data.*.fields.status.statusCategory.key",
                    "data_type": "string",
                    "example_values": [
                        "done"
                    ]
                },
                {
                    "data_path": "action_result.data.*.fields.status.statusCategory.name",
                    "data_type": "string",
                    "example_values": [
                        "Done"
                    ]
                },
                {
                    "data_path": "action_result.data.*.fields.status.statusCategory.self",
                    "data_type": "string",
                    "contains": [
                        "url"
                    ],
                    "example_values": [
                        "http://10.1.99.111:8080/rest/api/2/statuscategory/3"
                    ]
                },
                {
                    "data_path": "action_result.data.*.fields.summary",
                    "data_type": "string",
                    "example_values": [
                        "Sample summary"
                    ]
                },
                {
                    "data_path": "action_result.data.*.fields.timeestimate",
                    "data_type": "string"
                },
                {
                    "data_path": "action_result.data.*.fields.timeoriginalestimate",
                    "data_type": "string"
                },
                {
                    "data_path": "action_result.data.*.fields.timespent",
                    "data_type": "string"
                },
                {
                    "data_path": "action_result.data.*.fields.updated",
                    "data_type": "string",
                    "example_values": [
                        "2018-09-25T06:21:27.802-0700"
                    ]
                },
                {
                    "data_path": "action_result.data.*.fields.versions.*.archived",
                    "data_type": "boolean",
                    "example_values": [
                        true,
                        false
                    ]
                },
                {
                    "data_path": "action_result.data.*.fields.versions.*.id",
                    "data_type": "string",
                    "example_values": [
                        "10000"
                    ]
                },
                {
                    "data_path": "action_result.data.*.fields.versions.*.name",
                    "data_type": "string",
                    "example_values": [
                        "1.0"
                    ]
                },
                {
                    "data_path": "action_result.data.*.fields.versions.*.released",
                    "data_type": "boolean",
                    "example_values": [
                        true,
                        false
                    ]
                },
                {
                    "data_path": "action_result.data.*.fields.versions.*.self",
                    "data_type": "string",
                    "example_values": [
                        "http://10.1.99.111:8080/rest/api/2/version/10000"
                    ],
                    "contains": [
                        "url"
                    ]
                },
                {
                    "data_path": "action_result.data.*.fields.votes.hasVoted",
                    "data_type": "boolean",
                    "example_values": [
                        false,
                        true
                    ]
                },
                {
                    "data_path": "action_result.data.*.fields.votes.self",
                    "data_type": "string",
                    "contains": [
                        "url"
                    ],
                    "example_values": [
                        "http://10.1.99.111:8080/rest/api/2/issue/MAN-1/votes"
                    ]
                },
                {
                    "data_path": "action_result.data.*.fields.votes.votes",
                    "data_type": "numeric",
                    "example_values": [
                        0
                    ]
                },
                {
                    "data_path": "action_result.data.*.fields.watches.isWatching",
                    "data_type": "boolean",
                    "example_values": [
                        false,
                        true
                    ]
                },
                {
                    "data_path": "action_result.data.*.fields.watches.self",
                    "data_type": "string",
                    "contains": [
                        "url"
                    ],
                    "example_values": [
                        "http://10.1.99.111:8080/rest/api/2/issue/MAN-1/watchers"
                    ]
                },
                {
                    "data_path": "action_result.data.*.fields.watches.watchCount",
                    "data_type": "numeric",
                    "example_values": [
                        1
                    ]
                },
                {
                    "data_path": "action_result.data.*.fields.worklog.maxResults",
                    "data_type": "numeric",
                    "example_values": [
                        20
                    ]
                },
                {
                    "data_path": "action_result.data.*.fields.worklog.startAt",
                    "data_type": "numeric",
                    "example_values": [
                        0
                    ]
                },
                {
                    "data_path": "action_result.data.*.fields.worklog.total",
                    "data_type": "numeric",
                    "example_values": [
                        0
                    ]
                },
                {
                    "data_path": "action_result.data.*.fields.workratio",
                    "data_type": "numeric",
                    "example_values": [
                        -1
                    ]
                },
                {
                    "data_path": "action_result.data.*.id",
                    "data_type": "string",
                    "example_values": [
                        "10246"
                    ]
                },
                {
                    "data_path": "action_result.data.*.issue_type",
                    "data_type": "string",
                    "contains": [
                        "jira issue type"
                    ],
                    "example_values": [
                        "Defect"
                    ]
                },
                {
                    "data_path": "action_result.data.*.name",
                    "data_type": "string",
                    "contains": [
                        "jira ticket key"
                    ],
                    "example_values": [
                        "MAN-1"
                    ]
                },
                {
                    "data_path": "action_result.data.*.priority",
                    "data_type": "string",
                    "example_values": [
                        "Medium"
                    ]
                },
                {
                    "data_path": "action_result.data.*.project_key",
                    "data_type": "string",
                    "example_values": [
                        "MAN"
                    ]
                },
                {
                    "data_path": "action_result.data.*.reporter",
                    "data_type": "string",
                    "example_values": [
                        "Test Admin"
                    ]
                },
                {
                    "data_path": "action_result.data.*.resolution",
                    "data_type": "string",
                    "example_values": [
                        "Done"
                    ]
                },
                {
                    "data_path": "action_result.data.*.status",
                    "data_type": "string",
                    "example_values": [
                        "Done"
                    ]
                },
                {
                    "data_path": "action_result.data.*.summary",
                    "data_type": "string",
                    "example_values": [
                        "Sample summary"
                    ]
                },
                {
                    "data_path": "action_result.summary",
                    "data_type": "string"
                },
                {
                    "data_path": "action_result.message",
                    "data_type": "string",
                    "example_values": [
                        ""
                    ]
                },
                {
                    "data_path": "summary.total_objects",
                    "data_type": "numeric",
                    "example_values": [
                        1
                    ]
                },
                {
                    "data_path": "summary.total_objects_successful",
                    "data_type": "numeric",
                    "example_values": [
                        1
                    ]
                }
            ],
            "versions": "EQ(*)"
        },
        {
            "action": "link tickets",
            "description": "Create a link between two separate tickets",
            "verbose": "If the comment is not added, comment_visibility and comment_visibility_type values will not affect the action result.",
            "type": "generic",
            "identifier": "link_tickets",
            "read_only": false,
            "parameters": {
                "from_id": {
                    "data_type": "string",
                    "order": 0,
                    "description": "First ticket (issue) key",
                    "contains": [
                        "jira ticket key"
                    ],
                    "required": true,
                    "primary": true
                },
                "to_id": {
                    "data_type": "string",
                    "order": 1,
                    "description": "Second ticket (issue) key",
                    "contains": [
                        "jira ticket key"
                    ],
                    "required": true,
                    "primary": true
                },
                "link_type": {
                    "data_type": "string",
                    "order": 2,
                    "description": "Type of link to create",
                    "default": "Duplicate",
                    "required": true
                },
                "comment": {
                    "data_type": "string",
                    "order": 3,
                    "description": "Comment to add",
                    "required": false
                },
                "comment_visibility_type": {
                    "data_type": "string",
                    "order": 4,
                    "value_list": [
                        "group",
                        "role"
                    ],
                    "description": "How to limit the comment visibility",
                    "required": false
                },
                "comment_visibility": {
                    "data_type": "string",
                    "order": 5,
                    "description": "Name of group/role able to see the comment",
                    "required": false
                }
            },
            "render": {
                "width": 12,
                "title": "Link tickets",
                "type": "table",
                "height": 5
            },
            "output": [
                {
                    "data_path": "action_result.status",
                    "data_type": "string",
                    "example_values": [
                        "success",
                        "failed"
                    ]
                },
                {
                    "data_path": "action_result.parameter.comment",
                    "data_type": "string"
                },
                {
                    "data_path": "action_result.parameter.comment_visibility",
                    "data_type": "string",
                    "example_values": [
                        "jira-users",
                        "Users"
                    ]
                },
                {
                    "data_path": "action_result.parameter.comment_visibility_type",
                    "data_type": "string",
                    "example_values": [
                        "group",
                        "role"
                    ]
                },
                {
                    "data_path": "action_result.parameter.from_id",
                    "data_type": "string",
                    "contains": [
                        "jira ticket key"
                    ],
                    "example_values": [
                        "MAN-1"
                    ]
                },
                {
                    "data_path": "action_result.parameter.from_id",
                    "data_type": "string",
                    "column_name": "Link From",
                    "column_order": 0,
                    "contains": [
                        "jira ticket key"
                    ],
                    "example_values": [
                        "MAN-1"
                    ]
                },
                {
                    "data_path": "action_result.parameter.link_type",
                    "data_type": "string"
                },
                {
                    "data_path": "action_result.parameter.to_id",
                    "data_type": "string",
                    "column_name": "Link To",
                    "column_order": 1,
                    "contains": [
                        "jira ticket key"
                    ],
                    "example_values": [
                        "MAN-1"
                    ]
                },
                {
                    "data_path": "action_result.data.*.result",
                    "data_type": "string",
                    "column_name": "Result",
                    "column_order": 2,
                    "example_values": [
                        "success",
                        "failed"
                    ]
                },
                {
                    "data_path": "action_result.summary",
                    "data_type": "string"
                },
                {
                    "data_path": "action_result.message",
                    "data_type": "string"
                },
                {
                    "data_path": "summary.total_objects",
                    "data_type": "numeric",
                    "example_values": [
                        1
                    ]
                },
                {
                    "data_path": "summary.total_objects_successful",
                    "data_type": "numeric",
                    "example_values": [
                        1
                    ]
                }
            ],
            "versions": "EQ(*)"
        },
        {
            "action": "add watcher",
            "description": "Add a user to an issue's watchers list",
            "type": "generic",
            "identifier": "add_watcher",
            "read_only": false,
            "undo": "remove watcher",
            "parameters": {
                "id": {
                    "description": "Issue ID",
                    "data_type": "string",
                    "required": true,
                    "order": 0,
                    "contains": [
                        "jira ticket key"
                    ],
                    "primary": true
                },
                "username": {
                    "description": "Username of the user to add to the watchers list",
                    "data_type": "string",
                    "required": true,
                    "contains": [
                        "user name"
                    ],
                    "order": 1,
                    "primary": true
                }
            },
            "output": [
                {
                    "data_path": "action_result.status",
                    "data_type": "string",
                    "example_values": [
                        "success",
                        "failed"
                    ],
                    "column_name": "Status",
                    "column_order": 2
                },
                {
                    "data_path": "action_result.parameter.id",
                    "data_type": "string",
                    "example_values": [
                        "PHANINCIDE-15"
                    ],
                    "contains": [
                        "jira ticket key"
                    ],
                    "column_name": "Issue ID",
                    "column_order": 0
                },
                {
                    "data_path": "action_result.parameter.username",
                    "data_type": "string",
                    "example_values": [
                        "admin-2"
                    ],
                    "contains": [
                        "user name"
                    ],
                    "column_name": "Username",
                    "column_order": 1
                },
                {
                    "data_path": "action_result.data",
                    "data_type": "string"
                },
                {
                    "data_path": "action_result.summary",
                    "data_type": "string"
                },
                {
                    "data_path": "action_result.message",
                    "data_type": "string",
                    "example_values": [
                        "Successfully added the user to the watchers list of the issue ID: CJ-3"
                    ]
                },
                {
                    "data_path": "summary.total_objects",
                    "data_type": "numeric",
                    "example_values": [
                        1
                    ]
                },
                {
                    "data_path": "summary.total_objects_successful",
                    "data_type": "numeric",
                    "example_values": [
                        1
                    ]
                }
            ],
            "versions": "EQ(*)",
            "render": {
                "width": 12,
                "title": "Add Watcher",
                "type": "table",
                "height": 5
            }
        },
        {
            "action": "remove watcher",
            "description": "Remove a user from an issue's watchers list",
            "type": "generic",
            "identifier": "remove_watcher",
            "read_only": false,
            "undo": "add watcher",
            "parameters": {
                "id": {
                    "description": "Issue ID",
                    "data_type": "string",
                    "required": true,
                    "order": 0,
                    "contains": [
                        "jira ticket key"
                    ],
                    "primary": true
                },
                "username": {
                    "description": "Username of the user to remove from the watchers list",
                    "data_type": "string",
                    "required": true,
                    "contains": [
                        "user name"
                    ],
                    "order": 1,
                    "primary": true
                }
            },
            "output": [
                {
                    "data_path": "action_result.status",
                    "data_type": "string",
                    "example_values": [
                        "success",
                        "failed"
                    ],
                    "column_name": "Status",
                    "column_order": 2
                },
                {
                    "data_path": "action_result.parameter.id",
                    "data_type": "string",
                    "example_values": [
                        "PHANINCIDE-15"
                    ],
                    "contains": [
                        "jira ticket key"
                    ],
                    "column_name": "Issue ID",
                    "column_order": 0
                },
                {
                    "data_path": "action_result.parameter.username",
                    "data_type": "string",
                    "example_values": [
                        "admin-2"
                    ],
                    "contains": [
                        "user name"
                    ],
                    "column_name": "Username",
                    "column_order": 1
                },
                {
                    "data_path": "action_result.data",
                    "data_type": "string"
                },
                {
                    "data_path": "action_result.summary",
                    "data_type": "string"
                },
                {
                    "data_path": "action_result.message",
                    "data_type": "string",
                    "example_values": [
                        "Successfully removed the user from the watchers list of the issue ID: CJ-3"
                    ]
                },
                {
                    "data_path": "summary.total_objects",
                    "data_type": "numeric",
                    "example_values": [
                        1
                    ]
                },
                {
                    "data_path": "summary.total_objects_successful",
                    "data_type": "numeric",
                    "example_values": [
                        1
                    ]
                }
            ],
            "versions": "EQ(*)",
            "render": {
                "width": 12,
                "title": "Remove Watcher",
                "type": "table",
                "height": 5
            }
        },
        {
            "action": "on poll",
            "description": "Ingest tickets from JIRA",
            "verbose": "Basic configuration parameters for this action are available in the asset configuration.<br><br>If the <b>project_key</b> parameter is set, polling will only ingest tickets (issues) from the specified project.<br><br>If the <b>query</b> parameter is set, polling will filter tickets based on the JQL query specified in the parameter.<br><br>If the <b>first_run_max_tickets</b> parameter is set, the first poll will only ingest up to the specified amount of tickets. If the field is left empty, the first poll will ingest all the available tickets.<br><br>If the <b>max_tickets</b> parameter is set, each poll will ingest only up to the specified amount of newly updated tickets. If the field is left empty, all tickets available at the time of the poll will be ingested.<br><br>During each polling interval, the app will query the JIRA server for tickets that have been updated since the previous poll. The app will check if each ticket has already been ingested, if it has not, it will create a new container for the ticket. An artifact will be created in the container that will have a selection of the ticket's fields listed as CEF fields. All the data of tickets will be added to the container's data field. Each attachment and comment on the ticket will be ingested as artifacts. All attachments will also be added to the vault. If a ticket has been previously ingested, the app will update the ticket container's data field. The app will also add a new artifact with updated fields and it will add new artifacts for new comments and attachments. If a comment on a ticket is edited, a new artifact will be added to the container.<br><br>For a poll now, the app will ingest as many tickets as specified by the <b>container_count</b>.",
            "type": "ingest",
            "identifier": "on_poll",
            "read_only": true,
            "parameters": {
                "start_time": {
                    "data_type": "numeric",
                    "description": "Parameter ignored in this app",
                    "order": 0
                },
                "end_time": {
                    "data_type": "numeric",
                    "description": "Parameter ignored in this app",
                    "order": 1
                },
                "container_id": {
                    "data_type": "string",
                    "description": "Parameter ignored in this app",
                    "order": 2
                },
                "container_count": {
                    "data_type": "numeric",
                    "description": "Maximum number of tickets to be ingested during poll now",
                    "required": false,
                    "default": 1,
                    "order": 3
                },
                "artifact_count": {
                    "data_type": "numeric",
                    "description": "Parameter ignored in this app",
                    "order": 4
                }
            },
            "output": [],
            "versions": "EQ(*)"
        }
    ]
}<|MERGE_RESOLUTION|>--- conflicted
+++ resolved
@@ -5,16 +5,10 @@
     "description": "This app integrates with JIRA to perform several ticket management actions",
     "publisher": "Splunk",
     "type": "ticketing",
-<<<<<<< HEAD
-    "main_module": "jira_connector.pyc",
+    "main_module": "jira_connector.py",
     "app_version": "2.0.36",
     "connector_version": "2.0.36",
     "utctime_updated": "2019-11-20T23:48:02.000000Z",
-=======
-    "main_module": "jira_connector.py",
-    "app_version": "2.0.35",
-    "utctime_updated": "2019-11-20T22:52:13.000000Z",
->>>>>>> 6dd3cf13
     "package_name": "phantom_jira",
     "product_vendor": "Atlassian",
     "product_name": "Jira",
