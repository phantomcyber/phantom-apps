--- conflicted
+++ resolved
@@ -20,7 +20,14 @@
       ]
     }
   },
-<<<<<<< HEAD
+  "phantom_whois": {
+    "Action Names": {
+      "verbose": [
+        "`whois domain` contains product or vendor name",
+        "`whois ip` contains product or vendor name"
+      ]
+    }
+  },
   "phantom_rsasa": {
     "Data Path Wildcards": {
       "verbose": [
@@ -33,14 +40,7 @@
     "Verbose Periods": {
       "verbose": [
         "`Basic configuration parameters for this action are available in asset configuration.<br><br>The app ingests incidents in ascending order by create time. Therefore, each polling interval, if <b>max_incidents</b> is set to <b>n</b>, the app will return the next <b>n</b> created incidents.<br><br>The <b>poll_now_ingestion_span</b> parameter dictates how far back, in days, the app will search to ingest incidents when running a poll now.<br><br>The <b>first_scheduled_ingestion_span</b> parameter decides how far back, in days, the app will search to ingest incidents during the first polling interval. The app will ingest incidents starting with the beginning of this span.<br><br>The <b>incident_manager</b> parameter is required for ingestion.<br><br>During ingestion, a container is created for each incident. In each container, an artifact is created for each alert and each event associated with the incident.<br><br>For each container, the source ID will be set to the incident ID. All data retrieved from RSA Security Analytics will be saved in the data section of the container.<br><br>For each artifact created for an alert, the source ID will be set to the alert ID. These artifacts will contain the following CEF fields (as well as others):<ul><li>incidentId</li><li>alertId</li><li>name</li><li>numEvents</li><li>events</li><li>partOfIncident</li><li>risk_score</li><li>severity</li></ul><br>For each artifact created for an event, the source ID will be set to the session ID that the event resulted from. These artifacts will contain the following CEF fields (as well as others):<ul><li>sessionId</li><li>type</li></ul>` does not contain a period"
-=======
-  "phantom_whois": {
-    "Action Names": {
-      "verbose": [
-        "`whois domain` contains product or vendor name",
-        "`whois ip` contains product or vendor name"
->>>>>>> bbd5bec7
-      ]
+      ]  
     }
   }
 }